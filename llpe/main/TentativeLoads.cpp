--- conflicted
+++ resolved
@@ -247,13 +247,8 @@
   ShadowValue CondSV = BB->IA->getFunctionRoot()->getPathConditionSV(Cond);
   uint64_t Len = 0;
   switch(Ty) {
-<<<<<<< HEAD
-  case PathConditionTypeIntmem:
+  case PathConditionTypeIntmem: // Assertion about an in-memory integer.
     Len = GlobalTD->getTypeStoreSize(Cond.u.val->getType());
-=======
-  case PathConditionTypeIntmem: // Assertion about an in-memory integer.
-    Len = GlobalAA->getTypeStoreSize(Cond.u.val->getType());
->>>>>>> cfdd3a31
     break;
   case PathConditionTypeString: // Assertion about a C-string.
     Len = cast<ConstantDataArray>(Cond.u.val)->getNumElements();
