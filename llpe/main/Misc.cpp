//===-- Misc.cpp ----------------------------------------------------------===//
//
//                                  LLPE
//
// This file is distributed under the University of Illinois Open Source
// License. See LICENSE.txt for details.
//
//===----------------------------------------------------------------------===//

// This file has really just accrued lots of unrelated families of functions,
// hence its current name. TODO: decide how to split these up in a sensible way.

#define DEBUG_TYPE "llpe-misc"

#include "llvm/Analysis/LLPE.h"

#include "llvm/IR/DataLayout.h"
#include "llvm/Support/Debug.h"
#include "llvm/Analysis/ConstantFolding.h"

using namespace llvm;

// A context's parent is usually unique, except when function instance sharing is enabled.

IntegrationAttempt* InlineAttempt::getUniqueParent() {

  return uniqueParent;

}

IntegrationAttempt* PeelIteration::getUniqueParent() {

  return parent;

}

Module& IntegrationAttempt::getModule() {

  return *(F.getParent());

}

// Find live return values from this function.
void InlineAttempt::getLiveReturnVals(SmallVector<ShadowValue, 4>& Vals) {

  for(uint32_t i = 0; i < nBBs; ++i) {

    if(ShadowBB* BB = BBs[i]) {

      ShadowInstruction* TI = &(BB->insts.back());

      // The localStore check determines whether this block was
      // abandoned due to e.g. a call that cannot return.

      if(inst_is<ReturnInst>(TI) && BB->localStore)
	Vals.push_back(TI->getOperand(0));

    }

  }

}

// Visit live return blocks from this function.
void InlineAttempt::visitLiveReturnBlocks(ShadowBBVisitor& V) {

  for(uint32_t i = 0; i < nBBs; ++i) {

    if(ShadowBB* BB = BBs[i]) {

      ShadowInstruction* TI = &(BB->insts.back());
      if(inst_is<ReturnInst>(TI))
	V.visit(BB, 0, false);

    }

  }

}

bool InlineAttempt::isRootMainCall() {

  return this == pass->getRoot();

}

// Fetch vararg idx if possible.
void InlineAttempt::getVarArg(int64_t idx, ImprovedValSet*& Result) {

  release_assert(idx >= ImprovedVal::first_any_arg && idx < ImprovedVal::max_arg);
  uint32_t argIdx = idx - ImprovedVal::first_any_arg;

  // Skip past the normal args:
  argIdx += F.arg_size();

  if(argIdx < argShadows.size())
     copyImprovedVal(ShadowValue(&argShadows[argIdx]), Result);
  else {
    
    LPDEBUG("Vararg index " << idx << ": out of bounds\n");
    Result = newOverdefIVS();

  }

}

void PeelIteration::getVarArg(int64_t idx, ImprovedValSet*& Result) {

  parent->getVarArg(idx, Result);

}

// Write debugging descriptions of specialisation contexts:
void PeelIteration::describe(raw_ostream& Stream) const {
  
  Stream << "(Loop " << getLName() << "/" << iterationCount << "/" << SeqNumber << ")";

}


void InlineAttempt::describe(raw_ostream& Stream) const {

  Stream << "(" << F.getName() << "/" << SeqNumber << ")";

}

void PeelIteration::describeBrief(raw_ostream& Stream) const {

  Stream << iterationCount;

}

void InlineAttempt::describeBrief(raw_ostream& Stream) const {

  Stream << F.getName();

}

// GDB callable:
void IntegrationAttempt::dump() const {

  describe(outs());

}

// Write descriptive headers for DOT / GUI consumption.
void InlineAttempt::printHeader(raw_ostream& OS) const {
  
  OS << (Callers.empty() ? "Root " : "") << "Function " << F.getName();
  if(isPathCondition)
    OS << " pathcond at " << Callers[0]->parent->invar->BB->getName();
  else if((!Callers.empty()) && F.getFunctionType()->getReturnType()->isVoidTy())
    OS << " at " << itcache(Callers[0], true);
  OS << " / " << SeqNumber;

}

void PeelIteration::printHeader(raw_ostream& OS) const {

  OS << "Loop " << getLName() << " iteration " << iterationCount;
  OS << " / " << SeqNumber;

}

void PeelAttempt::printHeader(raw_ostream& OS) const {
  
  OS << "Loop " << getLName();
  OS << " / " << SeqNumber;

}

std::string IntegrationAttempt::getFunctionName() {

  return F.getName();

}

// Write a full dump of this context and its children:
void PeelAttempt::print(raw_ostream& OS) const {

  OS << nestingIndent() << "Loop " << getLName() << (Iterations.back()->iterStatus == IterationStatusFinal ? "(terminated)" : "(not terminated)") << "\n";

  for(std::vector<PeelIteration*>::const_iterator it = Iterations.begin(), it2 = Iterations.end(); it != it2; ++it) {

    (*it)->print(OS);

  }

}

void IntegrationAttempt::print(raw_ostream& OS) const {

  OS << nestingIndent();
  printHeader(OS);
  OS << ": improved " << improvedInstructions << "/" << improvableInstructions << "\n";

  for(IAIterator it = child_calls_begin(this), it2 = child_calls_end(this); it != it2; ++it) {
    it->second->print(OS);
  }

  for(DenseMap<const ShadowLoopInvar*, PeelAttempt*>::const_iterator it = peelChildren.begin(), it2 = peelChildren.end(); it != it2; ++it) {
    it->second->print(OS);
  }

}

void LLPEAnalysisPass::print(raw_ostream &OS, const Module* M) const {
  RootIA->print(OS);
}

std::string IntegrationAttempt::nestingIndent() const {
  return ind(nesting_depth * 2);
}

std::string PeelAttempt::nestingIndent() const {
  return ind(nesting_depth * 2);
}

// Debug functions:

void IntegrationAttempt::dumpMemoryUsage(int indent) {

  errs() << ind(indent);
  describeBrief(errs());

  for(IAIterator II = child_calls_begin(this), IE = child_calls_end(this); II != IE; II++) {
    II->second->dumpMemoryUsage(indent+2);
  } 
  for(DenseMap<const ShadowLoopInvar*, PeelAttempt*>::iterator PI = peelChildren.begin(), PE = peelChildren.end(); PI != PE; PI++) {
    PI->second->dumpMemoryUsage(indent+1);
  }

}

void PeelAttempt::dumpMemoryUsage(int indent) {

  errs() << ind(indent) << "Loop " << getLName() << " (" << Iterations.size() << " iterations)\n";
  for(std::vector<PeelIteration*>::iterator it = Iterations.begin(), it2 = Iterations.end(); it != it2; ++it)
    (*it)->dumpMemoryUsage(indent+1);

}

// Brief descriptions for DOT / debug.

std::string InlineAttempt::getShortHeader() {
 
  if(isCommitted())
    return pass->shortHeaders[this];
 
  std::string ret;
  raw_string_ostream ROS(ret);
  printHeader(ROS);
  ROS.flush();
  return ret;

}

std::string PeelIteration::getShortHeader() {

  std::string ret;
  raw_string_ostream ROS(ret);
  ROS << "Iteration " << iterationCount;
  ROS.flush();
  return ret;

}

std::string PeelAttempt::getShortHeader() {

  std::string ret;
  raw_string_ostream ROS(ret);
  printHeader(ROS);
  ROS.flush();
  return ret;

}

// Build a constant from a byte array.
Constant* llvm::constFromBytes(unsigned char* Bytes, Type* Ty, const DataLayout* TD) {

  if(Ty->isVectorTy() || Ty->isFloatingPointTy() || Ty->isIntegerTy()) {

    uint64_t TyBits = TD->getTypeSizeInBits(Ty);
    uint64_t TySize = TyBits / 8;
    Constant* IntResult = intFromBytes((const uint64_t*)Bytes, (TySize + 7) / 8, TyBits, Ty->getContext());
      
    if(Ty->isIntegerTy()) {
      assert(Ty == IntResult->getType());
      return IntResult;
    }
    else {
      assert(TD->getTypeSizeInBits(IntResult->getType()) == TD->getTypeSizeInBits(Ty));
      // We know the target type does not contain non-null pointers

      Constant* Result = ConstantExpr::getBitCast(IntResult, Ty); // The bitcast might eval here
      if(ConstantExpr* CE = dyn_cast_or_null<ConstantExpr>(Result))
	Result = ConstantFoldConstantExpression(CE, *TD);
      if(!Result) {
	DEBUG(dbgs() << "Failed to fold casting " << *(IntResult) << " to " << *(Ty) << "\n");
	return 0;
      }
      else {
	return Result;
      }
    }
	
  }
  else if(Ty->isPointerTy()) {

    uint64_t PtrSize = TD->getTypeStoreSize(Ty);
    for(unsigned i = 0; i < PtrSize; ++i) {
      
      // Only null pointers can be synth'd from bytes
      if(Bytes[i])
	return 0;

    }

    return Constant::getNullValue(Ty);

  }
  else if(ArrayType* ATy = dyn_cast<ArrayType>(Ty)) {

    uint64_t ECount = ATy->getNumElements();
    if(ECount == 0) {
      DEBUG(dbgs() << "Can't produce a constant array of 0 length\n");
      return 0;
    }

    // I *think* arrays are always dense, i.e. it's for the child type to specify padding.
    Type* EType = ATy->getElementType();
    uint64_t ESize = (TD->getTypeSizeInBits(EType) + 7) / 8;
    std::vector<Constant*> Elems;
    Elems.reserve(ECount);

    uint64_t Offset = 0;
    for(uint64_t i = 0; i < ECount; ++i, Offset += ESize) {

<<<<<<< HEAD
}

void InlineAttempt::releaseBackupStores() {

  release_assert(backupTlStore);
  backupTlStore->dropReference();
  backupTlStore = 0;
  release_assert(backupDSEStore);
  backupDSEStore->dropReference();
  backupDSEStore = 0;

}

void IntegrationAttempt::releaseMemoryPostCommit() {

  if(commitState == COMMIT_FREED)
    return;

  // For the time being, retain all data if the user will inspect it.
  if(IHPSaveDOTFiles) {
    commitState = COMMIT_FREED;
    return;
  }

  for(IAIterator it = child_calls_begin(this),
	itend = child_calls_end(this); it != itend; ++it) {

    it->second->releaseMemoryPostCommit();
    // IAs may only be referenced from us at present
    it->second->dropReferenceFrom(it->first);

  }

  for(DenseMap<const ShadowLoopInvar*, PeelAttempt*>::iterator it = peelChildren.begin(),
	itend = peelChildren.end(); it != itend; ++it) {

    for(uint32_t i = 0, ilim = it->second->Iterations.size(); i != ilim; ++i) {

      it->second->Iterations[i]->releaseMemoryPostCommit();

    }

    delete it->second;

  }

  peelChildren.clear();

  for(uint32_t i = BBsOffset, ilim = BBsOffset + nBBs; i != ilim; ++i) {

    ShadowBB* BB = getBB(i);

    if(BB) {

      for(uint32_t j = 0, jlim = BB->insts.size(); j != jlim; ++j) {

	ShadowInstruction* SI = &BB->insts[j];
	if(SI->i.PB)
	  deleteIV(SI->i.PB);

	{
	  DenseMap<ShadowInstruction*, TrackedStore*>::iterator findit = pass->trackedStores.find(SI);
	  if(findit != pass->trackedStores.end()) {
	    findit->second->isCommitted = true;
	    pass->trackedStores.erase(findit);
	  }
	}

	{
	  DenseMap<ShadowInstruction*, TrackedAlloc*>::iterator findit = pass->trackedAllocs.find(SI);
	  if(findit != pass->trackedAllocs.end()) {
	    findit->second->isCommitted = true;
	    pass->trackedAllocs.erase(findit);
	  }
	}

	pass->indirectDIEUsers.erase(SI);
	pass->memcpyValues.erase(SI);
	pass->forwardableOpenCalls.erase(SI);
	pass->resolvedReadCalls.erase(SI);
	pass->resolvedSeekCalls.erase(SI);

      }

      delete BB;
      
    }

  }

  delete[] BBs;
  BBs = 0;

  commitState = COMMIT_FREED;

}

void InlineAttempt::finaliseAndCommit(bool inLoopAnalyser) {

  countTentativeInstructions();
  collectStats();
	
  // This call will disable the context if it's not a good idea.
  findProfitableIntegration();

  if(isEnabled()) {

    // The TL and DSE stores were backed up to deal with the possibility
    // that the context would not be committed: we don't need those after all.
    releaseBackupStores();

    // Create residual blocks for disabled loops
    prepareCommitCall();

    if(!StatsFile.empty())
      preCommitStats(true);

    // Note any tests that require failed blocks.
    addCheckpointFailedBlocks();

    // Decide whether to commit in or out of line:
    findSaveSplits();

    runDIE();

    // Save a DOT representation if need be, for the GUI to use.
    saveDOT();

    // Finally, do it!
    commitCFG();
    commitArgsAndInstructions();

    postCommitOptimise();

  }
  else {

    // Save a DOT representation if need be, for the GUI to use.
    saveDOT();

    // Allocations and FD creations in this scope should be marked
    // committed without canonical value.
    markAllocationsAndFDsCommitted();

    commitState = COMMIT_DONE;

    // Child contexts may have generated code that we no longer care
    // to use. Delete it if so.
    releaseCommittedChildren();

    // Must rerun tentative load and DSE analyses accounting
    // for the fact that the stage will not be committed.
    rerunTentativeLoads(activeCaller, this, inLoopAnalyser);

    // For now this is simply a barrier to DSE.
    setAllNeededTop(backupDSEStore);
    backupDSEStore->dropReference();
    if(activeCaller->parent->dseStore) {
      activeCaller->parent->dseStore = activeCaller->parent->dseStore->getEmptyMap();
      activeCaller->parent->dseStore->allOthersClobbered = true;
    }

    if(!StatsFile.empty())
      preCommitStats(true);

  }

  // Free all ShadowBBs, ShadowInstructions and similar.
  releaseMemoryPostCommit();

}

// Return true if we ended up with an InlineAttempt available for this call.
bool IntegrationAttempt::analyseExpandableCall(ShadowInstruction* SI, bool& changed, bool inLoopAnalyser, bool inAnyLoop) {

  changed = false;

  bool created, needsAnalyse;
  InlineAttempt* IA = getOrCreateInlineAttempt(SI, false, created, needsAnalyse);

  if(IA) {

    IA->activeCaller = SI;

    if(needsAnalyse) {

      changed |= created;
      
      // Setting active = true prevents incomplete dependency information from being used
      // to justify sharing the function node.
      IA->active = true;

      changed |= IA->analyseWithArgs(SI, inLoopAnalyser, inAnyLoop, stack_depth);
      readsTentativeData |= IA->readsTentativeData;
      containsCheckedReads |= IA->containsCheckedReads;
      
      inheritDiagnosticsFrom(IA);
      mergeChildDependencies(IA);

      if(created && !IA->isUnsharable())
	pass->addSharableFunction(IA);
      else if(IA->registeredSharable && IA->isUnsharable())
	pass->removeSharableFunction(IA);
     
      IA->active = false;

      if(changed && IA->hasFailedReturnPath()) {

	// Must create a copy of this block for failure paths, starting at the call successor.
	// Invoke instructions fail directly to their non-exception successors;
	// call instructions introduce a break in their basic block.
	if(inst_is<CallInst>(SI))
	  getFunctionRoot()->markBlockAndSuccsReachableUnspecialised(SI->parent->invar->idx, SI->invar->idx + 1);
	else
	  getFunctionRoot()->markBlockAndSuccsReachableUnspecialised(SI->parent->invar->succIdxs[0], 0);

      }

      doCallStoreMerge(SI);

      if(!inLoopAnalyser) {
	    
	doTLCallMerge(SI->parent, IA);
	doDSECallMerge(SI->parent, IA);

	IA->finaliseAndCommit(inLoopAnalyser);

      }
      
    }
    else {

      IA->executeCall(stack_depth);

    }

  }

  return !!IA;

}

void PeelIteration::dropExitingStoreRef(uint32_t fromIdx, uint32_t toIdx) {

  ShadowBB* BB = getBB(fromIdx);
  ShadowBBInvar* toBBI = getBBInvar(toIdx);
  if(BB && (!edgeIsDead(BB->invar, toBBI)) && !edgeBranchesToUnspecialisedCode(BB->invar, toBBI)) {

    if(BB->invar->naturalScope != L) {

      const ShadowLoopInvar* ChildL = immediateChildLoop(L, BB->invar->naturalScope);
      if(PeelAttempt* ChildPA = getPeelAttempt(ChildL)) {

	if(ChildPA->isTerminated()) {

	  // Exit directly from a child loop: drop each outgoing reference:
	  for(std::vector<PeelIteration*>::iterator it = ChildPA->Iterations.begin(),
		itend = ChildPA->Iterations.end(); it != itend; ++it) {

	    (*it)->dropExitingStoreRef(fromIdx, toIdx);

	  }

	  return;

	}

      }

    }

    SAFE_DROP_REF(BB->localStore);

  }

}

void PeelIteration::dropExitingStoreRefs() {

  // We will never exit -- drop store refs that belong to exiting edges.

  const ShadowLoopInvar* LInfo = parentPA->L;

  for(std::vector<std::pair<uint32_t, uint32_t> >::const_iterator it = LInfo->exitEdges.begin(),
	itend = LInfo->exitEdges.end(); it != itend; ++it) {
    
    dropExitingStoreRef(it->first, it->second);
    
  }

}

void PeelIteration::dropLatchStoreRef() {

  // If the last latch block was holding a store ref for the next iteration, drop it.
  ShadowBB* LatchBB = getBB(parentPA->L->latchIdx);
  ShadowBBInvar* HeaderBBI = getBBInvar(parentPA->L->headerIdx);
  
  if(!edgeIsDead(LatchBB->invar, HeaderBBI)) {
    SAFE_DROP_REF(LatchBB->localStore);
  }

}

void PeelAttempt::dropExitingStoreRefs() {

 for(std::vector<PeelIteration*>::iterator it = Iterations.begin(), it2 = Iterations.end(); it != it2; ++it)
    (*it)->dropExitingStoreRefs();

}

// Drop store references that are no longer needed from a loop exploration
// that failed to terminate.
void PeelAttempt::dropNonterminatedStoreRefs() {

  dropExitingStoreRefs();
  Iterations.back()->dropLatchStoreRef();

}

void PeelIteration::checkFinalIteration() {

  // Check whether we now have evidence the loop terminates this time around
  // If it does, queue consideration of each exit PHI; by LCSSA these must belong to our parent.

  ShadowBBInvar* LatchBB = getBBInvar(parentPA->L->latchIdx);
  ShadowBBInvar* HeaderBB = getBBInvar(parentPA->L->headerIdx);

  if(edgeIsDead(LatchBB, HeaderBB) || pass->assumeEndsAfter(&F, getBBInvar(L->headerIdx)->BB, iterationCount)) {

    iterStatus = IterationStatusFinal;

  }

}

PeelIteration* PeelAttempt::getIteration(unsigned iter) {

  if(Iterations.size() > iter)
    return Iterations[iter];

  return 0;

}

PeelIteration* PeelAttempt::getOrCreateIteration(unsigned iter) {

  if(PeelIteration* PI = getIteration(iter))
    return PI;

  //  if(MaxContexts != 0 && pass->SeqNumber > MaxContexts)
  //    return 0;
  
  LPDEBUG("Peeling iteration " << iter << " of loop " << getLName() << "\n");

  mainPhaseProgress();

  assert(iter == Iterations.size());

  PeelIteration* NewIter = new PeelIteration(pass, parent, this, F, iter, nesting_depth);
  Iterations.push_back(NewIter);
    
  return NewIter;

}

PeelIteration* PeelIteration::getNextIteration() {

  return parentPA->getIteration(this->iterationCount + 1);

}

bool PeelIteration::allExitEdgesDead() {

  for(std::vector<std::pair<uint32_t, uint32_t> >::const_iterator EI = parentPA->L->exitEdges.begin(), 
	EE = parentPA->L->exitEdges.end(); EI != EE; ++EI) {

    ShadowBBInvar* EStart = getBBInvar(EI->first);
    ShadowBBInvar* EEnd = getBBInvar(EI->second);

    if((!edgeIsDead(EStart, EEnd)) && !isExceptionEdge(EStart, EEnd))
      return false;

  }

  return true;

}

PeelIteration* PeelIteration::getOrCreateNextIteration() {

  if(PeelIteration* Existing = getNextIteration())
    return Existing;

  if(iterStatus == IterationStatusFinal) {
    LPDEBUG("Loop known to exit: will not create next iteration\n");
    return 0;
  }
  
  const std::pair<uint32_t, uint32_t>& OE = parentPA->L->optimisticEdge;

  bool willIterate = parentPA->L->alwaysIterate;

  if((!willIterate) && OE.first != 0xffffffff) {
    ShadowBBInvar* OE1 = getBBInvar(OE.first);
    ShadowBBInvar* OE2 = getBBInvar(OE.second);
    willIterate = edgeIsDead(OE1, OE2);
  }

  // Cancel iteration if the latch edge is outright killed.
  // Usually this is case due to optimistic edges and such, but could also result from
  // executing unreachable within the loop.
  if(willIterate) {
    ShadowBBInvar* latchBB = getBBInvar(parentPA->L->latchIdx);
    ShadowBBInvar* headerBB = getBBInvar(parentPA->L->headerIdx);
    if(edgeIsDead(latchBB, headerBB))
      return 0;
  }

  if(!willIterate)
    willIterate = allExitEdgesDead();

  if(!willIterate) {

    LPDEBUG("Won't peel loop " << getLName() << " yet because at least one exit edge is still alive\n");
    return 0;
      
  }
  /*
  else if(iterationCount > 1000) {

    LPDEBUG("Won't peel loop " << getLName() << ": max iterations 1000\n");
    return 0;

  }
  */

  //errs() << "Peel loop " << getLName() << "\n";

  iterStatus = IterationStatusNonFinal;
  LPDEBUG("Loop known to iterate: creating next iteration\n");
  return parentPA->getOrCreateIteration(this->iterationCount + 1);

}

PeelAttempt* IntegrationAttempt::getPeelAttempt(const ShadowLoopInvar* L) {

  DenseMap<const ShadowLoopInvar*, PeelAttempt*>::const_iterator it = peelChildren.find(L);
  if(it != peelChildren.end())
    return it->second;

  return 0;

}

PeelAttempt* IntegrationAttempt::getOrCreatePeelAttempt(const ShadowLoopInvar* NewL) {

  if(pass->shouldIgnoreLoop(&F, getBBInvar(NewL->headerIdx)->BB))
    return 0;

  if(PeelAttempt* PA = getPeelAttempt(NewL))
    return PA;

  if(MaxContexts != 0 && pass->IAs.size() > MaxContexts)
    return 0;
 
  // Preheaders only have one successor (the header), so this is enough.
  
  ShadowBB* preheaderBB = getBB(NewL->preheaderIdx);
  if(!preheaderBB->isMarkedCertainOrAssumed()) {
   
    LPDEBUG("Will not expand loop " << getBBInvar(NewL->headerIdx)->BB->getName() << " because the preheader is not certain/assumed to execute\n");
    return 0;

  }

  LPDEBUG("Inlining loop with header " << getBBInvar(NewL->headerIdx)->BB->getName() << "\n");
  PeelAttempt* LPA = new PeelAttempt(pass, this, F, NewL, nesting_depth + 1);
  peelChildren[NewL] = LPA;

  return LPA;

}

void InlineAttempt::getLiveReturnVals(SmallVector<ShadowValue, 4>& Vals) {

  for(uint32_t i = 0; i < nBBs; ++i) {

    if(ShadowBB* BB = BBs[i]) {

      ShadowInstruction* TI = &(BB->insts.back());

      // The localStore check determines whether this block was
      // abandoned due to e.g. a call that cannot return.

      if(inst_is<ReturnInst>(TI) && BB->localStore)
	Vals.push_back(TI->getOperand(0));

    }

  }

}

void InlineAttempt::visitLiveReturnBlocks(ShadowBBVisitor& V) {

  for(uint32_t i = 0; i < nBBs; ++i) {

    if(ShadowBB* BB = BBs[i]) {

      ShadowInstruction* TI = &(BB->insts.back());
      if(inst_is<ReturnInst>(TI))
	V.visit(BB, 0, false);

    }

  }

}

// Store->Load forwarding helpers:

BasicBlock* InlineAttempt::getEntryBlock() {

  return &F.getEntryBlock();

}

BasicBlock* PeelIteration::getEntryBlock() {
  
  return getBBInvar(L->headerIdx)->BB;

}

bool InlineAttempt::isRootMainCall() {

  return (!Callers.size()) && F.getName() == RootFunctionName;

}

bool llvm::isGlobalIdentifiedObject(ShadowValue V) {
  
  switch(V.t) {
  case SHADOWVAL_PTRIDX:
    return true;
  case SHADOWVAL_ARG:
    return V.u.A->IA->isRootMainCall();
  case SHADOWVAL_GV:
    return true;
  case SHADOWVAL_OTHER:
    return isIdentifiedObject(V.u.V);
  case SHADOWVAL_CI8:
  case SHADOWVAL_CI16:
  case SHADOWVAL_CI32:
  case SHADOWVAL_CI64:
    return false;
  default:
    release_assert(0 && "Bad value type in isGlobalIdentifiedObject");
    llvm_unreachable("Bad value type in isGlobalIdentifiedObject");
  }

}

void InlineAttempt::getVarArg(int64_t idx, ImprovedValSet*& Result) {

  release_assert(idx >= ImprovedVal::first_any_arg && idx < ImprovedVal::max_arg);
  uint32_t argIdx = idx - ImprovedVal::first_any_arg;

  // Skip past the normal args:
  argIdx += F.arg_size();

  if(argIdx < argShadows.size())
     copyImprovedVal(ShadowValue(&argShadows[argIdx]), Result);
  else {
    
    LPDEBUG("Vararg index " << idx << ": out of bounds\n");
    Result = newOverdefIVS();

  }

}

void PeelIteration::getVarArg(int64_t idx, ImprovedValSet*& Result) {

  parent->getVarArg(idx, Result);

}

void PeelIteration::describe(raw_ostream& Stream) const {
  
  Stream << "(Loop " << getLName() << "/" << iterationCount << "/" << SeqNumber << ")";

}


void InlineAttempt::describe(raw_ostream& Stream) const {

  Stream << "(" << F.getName() << "/" << SeqNumber << ")";

}

void PeelIteration::describeBrief(raw_ostream& Stream) const {

  Stream << iterationCount;

}

void InlineAttempt::describeBrief(raw_ostream& Stream) const {

  Stream << F.getName();

}

// GDB callable:
void IntegrationAttempt::dump() const {

  describe(outs());

}

void InlineAttempt::printHeader(raw_ostream& OS) const {
  
  OS << (Callers.empty() ? "Root " : "") << "Function " << F.getName();
  if(isPathCondition)
    OS << " pathcond at " << Callers[0]->parent->invar->BB->getName();
  else if((!Callers.empty()) && F.getFunctionType()->getReturnType()->isVoidTy())
    OS << " at " << itcache(Callers[0], true);
  OS << " / " << SeqNumber;

}

void PeelIteration::printHeader(raw_ostream& OS) const {

  OS << "Loop " << getLName() << " iteration " << iterationCount;
  OS << " / " << SeqNumber;

}

void PeelAttempt::printHeader(raw_ostream& OS) const {
  
  OS << "Loop " << getLName();
  OS << " / " << SeqNumber;

}

std::string IntegrationAttempt::getFunctionName() {

  return F.getName();

}

void PeelAttempt::print(raw_ostream& OS) const {

  OS << nestingIndent() << "Loop " << getLName() << (Iterations.back()->iterStatus == IterationStatusFinal ? "(terminated)" : "(not terminated)") << "\n";

  for(std::vector<PeelIteration*>::const_iterator it = Iterations.begin(), it2 = Iterations.end(); it != it2; ++it) {

    (*it)->print(OS);

  }

}

void IntegrationAttempt::print(raw_ostream& OS) const {

  OS << nestingIndent();
  printHeader(OS);
  OS << ": improved " << improvedInstructions << "/" << improvableInstructions << "\n";

  for(IAIterator it = child_calls_begin(this), it2 = child_calls_end(this); it != it2; ++it) {
    it->second->print(OS);
  }

  for(DenseMap<const ShadowLoopInvar*, PeelAttempt*>::const_iterator it = peelChildren.begin(), it2 = peelChildren.end(); it != it2; ++it) {
    it->second->print(OS);
  }

}

unsigned IntegrationAttempt::getTotalInstructions() {

  return improvableInstructions;

}

unsigned IntegrationAttempt::getElimdInstructions() {

  return improvedInstructions;

}

int64_t IntegrationAttempt::getTotalInstructionsIncludingLoops() {
  
  return improvableInstructionsIncludingLoops;

}

bool InlineAttempt::canDisable() {

  return Callers.size() == 1;

}

bool PeelIteration::canDisable() {

  return false;

}

std::string IntegrationAttempt::nestingIndent() const {

  return ind(nesting_depth * 2);

}

std::string PeelAttempt::nestingIndent() const {

  return ind(nesting_depth * 2);

}

// Implement data export functions:

bool IntegrationAttempt::hasChildren() {

  return (child_calls_begin(this) != child_calls_end(this)) || peelChildren.size();

}

bool PeelAttempt::hasChildren() {
  
  return Iterations.size() != 0;

}

void InlineAttempt::addExtraTagsFrom(PathConditions& PC, IntegratorTag* myTag) {

  for(std::vector<PathFunc>::iterator it = PC.FuncPathConditions.begin(),
	itend = PC.FuncPathConditions.end(); it != itend; ++it) {

    if(it->stackIdx == UINT_MAX || it->stackIdx == targetCallInfo->targetStackDepth) {

      // May happen if the user has specified a limit on how many IAs
      // should be explored.
      if(!it->IA)
	continue;

      IntegratorTag* newTag = it->IA->createTag(myTag);
      myTag->children.push_back(newTag);

    }

  }  

}

void IntegrationAttempt::addExtraTags(IntegratorTag* myTag) { }
void InlineAttempt::addExtraTags(IntegratorTag* myTag) {

  if(targetCallInfo)
    addExtraTagsFrom(pass->pathConditions, myTag);
  if(invarInfo->pathConditions)
    addExtraTagsFrom(*invarInfo->pathConditions, myTag);

}

static uint32_t getTagBlockIdx(const IntegratorTag* t, IntegrationAttempt* Ctx) {

  if(t->type == IntegratorTypeIA)
    return (uint32_t)((InlineAttempt*)t->ptr)->SeqNumber;
  else
    return (uint32_t)((PeelAttempt*)t->ptr)->Iterations[0]->SeqNumber;

}

struct tagComp {

  IntegrationAttempt* FromCtx;

  bool operator()(const IntegratorTag* t1, const IntegratorTag* t2) {
    
    return getTagBlockIdx(t1, FromCtx) < getTagBlockIdx(t2, FromCtx);
    
  }

  tagComp(IntegrationAttempt* C) : FromCtx(C) {}

};

IntegratorTag* IntegrationAttempt::createTag(IntegratorTag* parent) {

  IntegratorTag* myTag = pass->newTag();
  myTag->ptr = (void*)this;
  myTag->type = IntegratorTypeIA;
  myTag->parent = parent;
  
  for(IAIterator it = child_calls_begin(this),
	it2 = child_calls_end(this); it != it2; ++it) {
    
    IntegratorTag* inlineTag = it->second->createTag(myTag);
    myTag->children.push_back(inlineTag);

  }

  for(DenseMap<const ShadowLoopInvar*, PeelAttempt*>::iterator it = peelChildren.begin(),
	it2 = peelChildren.end(); it != it2; ++it) {

    IntegratorTag* peelTag = it->second->createTag(myTag);
    myTag->children.push_back(peelTag);

  }

  addExtraTags(myTag);

  tagComp C(this);
  std::sort(myTag->children.begin(), myTag->children.end(), C);

  return myTag;

}

IntegratorTag* PeelAttempt::createTag(IntegratorTag* parent) {

  IntegratorTag* myTag = pass->newTag();
  myTag->ptr = (void*)this;
  myTag->type = IntegratorTypePA;
  myTag->parent = parent;
  
  for(std::vector<PeelIteration*>::iterator it = Iterations.begin(), 
	it2 = Iterations.end(); it != it2; ++it) {

    IntegratorTag* iterTag = (*it)->createTag(myTag);
    myTag->children.push_back(iterTag);

  }

  return myTag;

}

void IntegrationAttempt::dumpMemoryUsage(int indent) {

  errs() << ind(indent);
  describeBrief(errs());

  for(IAIterator II = child_calls_begin(this), IE = child_calls_end(this); II != IE; II++) {
    II->second->dumpMemoryUsage(indent+2);
  } 
  for(DenseMap<const ShadowLoopInvar*, PeelAttempt*>::iterator PI = peelChildren.begin(), PE = peelChildren.end(); PI != PE; PI++) {
    PI->second->dumpMemoryUsage(indent+1);
  }

}

void PeelAttempt::dumpMemoryUsage(int indent) {

  errs() << ind(indent) << "Loop " << getLName() << " (" << Iterations.size() << " iterations)\n";
  for(std::vector<PeelIteration*>::iterator it = Iterations.begin(), it2 = Iterations.end(); it != it2; ++it)
    (*it)->dumpMemoryUsage(indent+1);

}

std::string InlineAttempt::getShortHeader() {
 
  if(isCommitted())
    return pass->shortHeaders[this];
 
  std::string ret;
  raw_string_ostream ROS(ret);
  printHeader(ROS);
  ROS.flush();
  return ret;

}

std::string PeelIteration::getShortHeader() {

  std::string ret;
  raw_string_ostream ROS(ret);
  ROS << "Iteration " << iterationCount;
  ROS.flush();
  return ret;

}

std::string PeelAttempt::getShortHeader() {

  std::string ret;
  raw_string_ostream ROS(ret);
  printHeader(ROS);
  ROS.flush();
  return ret;

}

IntegratorTag* llvm::searchFunctions(IntegratorTag* thisTag, std::string& search, IntegratorTag*& startAt) {

  if(startAt == thisTag) {
    
    startAt = 0;

  }
  else if(!startAt) {
    
    if(thisTag->type == IntegratorTypeIA) {

      IntegrationAttempt* IA = (IntegrationAttempt*)thisTag->ptr;

      if(IA->getShortHeader().find(search) != std::string::npos) {
      
	return thisTag;

      }

    }

  }

  for(std::vector<IntegratorTag*>::iterator it = thisTag->children.begin(), 
	itend = thisTag->children.end(); it != itend; ++it) {

    if(IntegratorTag* SubRes = searchFunctions(*it, search, startAt))
      return SubRes;

  }

  return 0;

}

bool llvm::allowTotalDefnImplicitCast(Type* From, Type* To) {

  if(From == To)
    return true;

  if(From->isPointerTy() && To->isPointerTy())
    return true;

  return false;

}

bool llvm::allowTotalDefnImplicitPtrToInt(Type* From, Type* To, const DataLayout* TD) {

  return From->isPointerTy() && To->isIntegerTy() && TD->getTypeSizeInBits(To) >= TD->getTypeSizeInBits(From);

}

// Target == 0 -> don't care about the returned type.
Constant* llvm::extractAggregateMemberAt(Constant* FromC, int64_t Offset, Type* Target, uint64_t TargetSize, const DataLayout* TD) {

  Type* FromType = FromC->getType();
  uint64_t FromSize = (TD->getTypeSizeInBits(FromType) + 7) / 8;

  if(Offset == 0 && TargetSize == FromSize) {
    if(!Target)
      return FromC;
    if(allowTotalDefnImplicitCast(FromType, Target))
      return (FromC);
    else if(allowTotalDefnImplicitPtrToInt(FromType, Target, TD))
      return ConstantExpr::getPtrToInt(FromC, Target);
    DEBUG(dbgs() << "Can't use simple element extraction because load implies cast from " << (*(FromType)) << " to " << (*Target) << "\n");
    return 0;
  }

  if(Offset < 0 || Offset + TargetSize > FromSize) {

    DEBUG(dbgs() << "Can't use element extraction because offset " << Offset << " and size " << TargetSize << " are out of bounds for object with size " << FromSize << "\n");
    return 0;

  }

  if(isa<ConstantAggregateZero>(FromC) && Offset + TargetSize <= FromSize) {

    // Wholly subsumed within a zeroinitialiser:
    if(!Target) {
      Target = Type::getIntNTy(FromC->getContext(), TargetSize * 8);
    }
    return (Constant::getNullValue(Target));

  }

  if(isa<UndefValue>(FromC)) {

    if(!Target)
      Target = Type::getIntNTy(FromC->getContext(), TargetSize * 8);
    return UndefValue::get(Target);

  }

  uint64_t StartE, StartOff, EndE, EndOff;
  bool mightWork = false;

  if(ConstantArray* CA = dyn_cast<ConstantArray>(FromC)) {

    mightWork = true;
    
    Type* EType = CA->getType()->getElementType();
    uint64_t ESize = (TD->getTypeSizeInBits(EType) + 7) / 8;
    
    StartE = Offset / ESize;
    StartOff = Offset % ESize;
    EndE = (Offset + TargetSize) / ESize;
    EndOff = (Offset + TargetSize) % ESize;

  }
  else if(ConstantStruct* CS = dyn_cast<ConstantStruct>(FromC)) {

    mightWork = true;

    const StructLayout* SL = TD->getStructLayout(CS->getType());
    if(!SL) {
      DEBUG(dbgs() << "Couldn't get struct layout for type " << *(CS->getType()) << "\n");
      return 0;
    }

    StartE = SL->getElementContainingOffset(Offset);
    StartOff = Offset - SL->getElementOffset(StartE);
    EndE = SL->getElementContainingOffset(Offset + TargetSize);
    EndOff = (Offset + TargetSize) - SL->getElementOffset(EndE);

  }

  if(mightWork) {
    if(StartE == EndE || (StartE + 1 == EndE && !EndOff)) {
      // This is a sub-access within this element.
      return extractAggregateMemberAt(cast<Constant>(FromC->getOperand(StartE)), StartOff, Target, TargetSize, TD);
    }
    DEBUG(dbgs() << "Can't use simple element extraction because load spans multiple elements\n");
  }
  else {
    DEBUG(dbgs() << "Can't use simple element extraction because load requires sub-field access\n");
  }

  return 0;

}

Constant* llvm::constFromBytes(unsigned char* Bytes, Type* Ty, const DataLayout* TD) {

  if(Ty->isVectorTy() || Ty->isFloatingPointTy() || Ty->isIntegerTy()) {

    uint64_t TyBits = TD->getTypeSizeInBits(Ty);
    uint64_t TySize = TyBits / 8;
    Constant* IntResult = intFromBytes((const uint64_t*)Bytes, (TySize + 7) / 8, TyBits, Ty->getContext());
      
    if(Ty->isIntegerTy()) {
      assert(Ty == IntResult->getType());
      return IntResult;
    }
    else {
      assert(TD->getTypeSizeInBits(IntResult->getType()) == TD->getTypeSizeInBits(Ty));
      // We know the target type does not contain non-null pointers

      Constant* Result = ConstantExpr::getBitCast(IntResult, Ty); // The bitcast might eval here
      if(ConstantExpr* CE = dyn_cast_or_null<ConstantExpr>(Result))
	Result = ConstantFoldConstantExpression(CE, *TD);
      if(!Result) {
	DEBUG(dbgs() << "Failed to fold casting " << *(IntResult) << " to " << *(Ty) << "\n");
	return 0;
      }
      else {
	return Result;
      }
    }
	
  }
  else if(Ty->isPointerTy()) {

    uint64_t PtrSize = TD->getTypeStoreSize(Ty);
    for(unsigned i = 0; i < PtrSize; ++i) {
      
      // Only null pointers can be synth'd from bytes
      if(Bytes[i])
	return 0;

    }

    return Constant::getNullValue(Ty);

  }
  else if(ArrayType* ATy = dyn_cast<ArrayType>(Ty)) {

    uint64_t ECount = ATy->getNumElements();
    if(ECount == 0) {
      DEBUG(dbgs() << "Can't produce a constant array of 0 length\n");
      return 0;
    }

    // I *think* arrays are always dense, i.e. it's for the child type to specify padding.
    Type* EType = ATy->getElementType();
    uint64_t ESize = (TD->getTypeSizeInBits(EType) + 7) / 8;
    std::vector<Constant*> Elems;
    Elems.reserve(ECount);

    uint64_t Offset = 0;
    for(uint64_t i = 0; i < ECount; ++i, Offset += ESize) {

=======
>>>>>>> 623a68be
      Constant* NextE = constFromBytes(&(Bytes[Offset]), EType, TD);
      if(!NextE)
	return 0;
      Elems.push_back(NextE);
<<<<<<< HEAD

    }

    return ConstantArray::get(ATy, Elems);
    
  }
  else if(StructType* STy = dyn_cast<StructType>(Ty)) {

    const StructLayout* SL = TD->getStructLayout(STy);
    if(!SL) {
      DEBUG(dbgs() << "Couldn't get struct layout for type " << *STy << "\n");
      return 0;
    }
    
    uint64_t ECount = STy->getNumElements();
    std::vector<Constant*> Elems;
    Elems.reserve(ECount);

    uint64_t EIdx = 0;
    for(StructType::element_iterator EI = STy->element_begin(), EE = STy->element_end(); EI != EE; ++EI, ++EIdx) {

      Type* EType = *EI;
      uint64_t EOffset = SL->getElementOffset(EIdx);
      Constant* NextE = constFromBytes(&(Bytes[EOffset]), EType, TD);
      if(!NextE)
	return 0;
      Elems.push_back(NextE);

    }

    return ConstantStruct::get(STy, Elems);

  }
  else {

    DEBUG(dbgs() << "Can't build a constant containing unhandled type " << (*Ty) << "\n");
    return 0;

  }

}

void LLPEAnalysisPass::print(raw_ostream &OS, const Module* M) const {
  RootIA->print(OS);
}

void LLPEAnalysisPass::releaseMemory(void) {
  if(RootIA) {
    delete RootIA;
    RootIA = 0;
  }

  std::string command;
  raw_string_ostream ROS(command);
  ROS << "rm -rf " << ihp_workdir;
  ROS.flush();
  
  if(system(command.c_str()) != 0) {

    errs() << "Warning: failed to delete " << ihp_workdir << "\n";

  }
  
}

/*
static Value* getWrittenPointer(Instruction* I) {

  if(StoreInst* SI = dyn_cast<StoreInst>(I))
    return SI->getPointerOperand();
  else if(MemIntrinsic* MI = dyn_cast<MemIntrinsic>(I))
    return MI->getDest();
  return 0;

}
*/

namespace llvm {

  void DSEDump(IntegrationAttempt*);
  void TLDump(IntegrationAttempt*);

}

static bool getFileSha1(std::string& Filename, unsigned char* hash) {

  SHA_CTX hashctx;
  if(!SHA1_Init(&hashctx)) {

    errs() << "SHA1_Init\n";
    return false;

  }
	
  int filefd = open(Filename.c_str(), O_RDONLY);
  if(filefd == -1) {
	  
    errs() << "Cannot open " << Filename << "\n";
    return false;

  }
	
  char readbuf[4096];
  int thisread;

  while((thisread = read(filefd, readbuf, 4096)) > 0) {

    if(!SHA1_Update(&hashctx, readbuf, thisread)) {

      errs() << "SHA1_Update\n";
      return false;

    }

  }

  if(thisread == -1) {

    errs() << "Read failed for " << Filename << "\n";
    close(filefd);
    return false;

  }

  if(!SHA1_Final(hash, &hashctx)) {

    errs() << "SHA1_Final\n";
    close(filefd);
    return false;;

  }

  close(filefd);
  return true;

}

static time_t getFileMtime(std::string& filename) {

  struct stat st;
  int ret = ::stat(filename.c_str(), &st);
  if(ret == -1) {

    errs() << "Failed to stat " << filename << "\n";
    return 0;

  }

  return st.st_mtime;
  
}

void LLPEAnalysisPass::writeLliowdConfig() {

  raw_ostream* Outp;
  std::unique_ptr<raw_fd_ostream> Fdp;

  if(llioConfigFile.empty()) {

    errs() << "No config file specified, writing to stdout\n";
    Outp = &outs();

  }
  else {

    std::error_code openerror;
    Fdp.reset(new raw_fd_ostream(llioConfigFile.c_str(), openerror, sys::fs::F_None));
    if(openerror) {

      errs() << "Failed to open " << llioConfigFile << ", using stdout: " << openerror.message() << "\n";
      Fdp.reset();
      Outp = &outs();

    }
    else {

      Outp = Fdp.get();

    }

  }

  raw_ostream& Out = *Outp;

  for(std::vector<std::string>::iterator it = llioDependentFiles.begin(),
	itend = llioDependentFiles.end(); it != itend; ++it) {

    SmallVector<char, 256> relPath;
    for(unsigned i = 0, ilim = it->size(); i != ilim; ++i)
      relPath.push_back((*it)[i]);

    llvm::sys::fs::make_absolute(relPath);

    StringRef printPath(relPath.data(), relPath.size());

    Out << "\t" << printPath << " " << getFileMtime(*it) << " ";

    unsigned char hash[SHA_DIGEST_LENGTH];

    if(getFileSha1(*it, hash)) {

      for(int i = 0; i < SHA_DIGEST_LENGTH; ++i) {

	if(hash[i]/16 == 0)
	  Out << '0';
	Out.write_hex(hash[i]);

      }

      Out << "\n";

    }

  }

}

void LLPEAnalysisPass::commit() {

  if(!(omitChecks || llioDependentFiles.empty())) {

    writeLliowdConfig();

    BasicBlock* preludeBlock = 0;

    if(llioPreludeStackIdx == -1) {

      Function* writePreludeFn = llioPreludeFn;
      if(llioPreludeFn == &RootIA->F)
	writePreludeFn = RootIA->CommitF;

      if(writePreludeFn)
	preludeBlock = &writePreludeFn->getEntryBlock();

    }

    // Add an lliowd_init() prelude to the beginning of the requested function:
    if(preludeBlock) {

      BasicBlock::iterator it = preludeBlock->begin();
      while(it != preludeBlock->end() && isa<AllocaInst>(it))
	++it;

      Type* Void = Type::getVoidTy(preludeBlock->getContext());
      Constant* WDInit = getGlobalModule()->getOrInsertFunction("lliowd_init", Void, NULL);
      CallInst::Create(WDInit, ArrayRef<Value*>(), "", &*it);

    }

  }

  if(!StatsFile.empty()) {

    postCommitStats();
    
    std::error_code error;
    raw_fd_ostream RFO(StatsFile.c_str(), error, sys::fs::F_None);
    if(error)
      errs() << "Failed to open " << StatsFile << ": " << error.message() << "\n";
    else
      stats.print(RFO);
  }

  RootIA->F.replaceAllUsesWith(RootIA->CommitF);

  // Also exchange names so that external users will use this new version:
  std::string oldFName;
  {
    raw_string_ostream RSO(oldFName);
    RSO << RootIA->F.getName() << ".old";
  }

  RootIA->CommitF->takeName(&(RootIA->F));
  RootIA->F.setName(oldFName);

  errs() << "\n";

}

static void dieEnvUsage() {

  errs() << "--spec-env must have form N,filename where N is an integer\n";
  exit(1);

}

static void dieArgvUsage() {

  errs() << "--spec-argv must have form M,N,filename where M and N are integers\n";
  exit(1);

}

static void dieSpecUsage() {

  errs() << "--spec-param must have form N,param-spec where N is an integer\n";
  exit(1);

}

static bool parseIntCommaString(const std::string& str, long& idx, std::string& rest) {

  size_t splitIdx = str.find(',');

  if(splitIdx == std::string::npos || splitIdx == 0 || splitIdx == EnvFileAndIdx.size() - 1) {
    return false;
  }
  
  rest = str.substr(splitIdx + 1);
  std::string idxstr = str.substr(0, splitIdx);
  char* IdxEndPtr;
  idx = strtol(idxstr.c_str(), &IdxEndPtr, 10);
  
  if(IdxEndPtr - idxstr.c_str() != (int64_t)idxstr.size()) {
    return false;
  }
  
  return true;

}

static void parseFB(const char* paramName, const std::string& arg, Module& M, Function*& F, BasicBlock*& BB1) {

  std::string FName, BB1Name;
  size_t firstComma = arg.find(',');
  if(firstComma == std::string::npos) {
    errs() << "--" << paramName << " must have the form fname,bbname\n";
    exit(1);
  }

  FName = arg.substr(0, firstComma);
  BB1Name = arg.substr(firstComma + 1);

  F = M.getFunction(FName);
  if(!F) {
    errs() << "No such function " << FName << "\n";
    exit(1);
  }

  BB1 = 0;

  for(Function::iterator FI = F->begin(), FE = F->end(); FI != FE; ++FI) {

    if(FI->getName() == BB1Name) {
      BB1 = &*FI;
      break;
    }

  }

  if(!BB1) {
    errs() << "No such block " << BB1Name << " in " << FName << "\n";
    exit(1);
  }

}

static void parseFBB(const char* paramName, const std::string& arg, Module& M, Function*& F, BasicBlock*& BB1, BasicBlock*& BB2) {

  std::string FName, BB1Name, BB2Name;
  size_t firstComma = arg.find(',');
  size_t secondComma = std::string::npos;
  if(firstComma != std::string::npos)
    secondComma = arg.find(',', firstComma+1);
  if(firstComma == std::string::npos || secondComma == std::string::npos) {
    errs() << "--" << paramName << " must have the form fname,bbname,bbname\n";
    exit(1);
  }

  FName = arg.substr(0, firstComma);
  BB1Name = arg.substr(firstComma + 1, (secondComma - firstComma) - 1);
  BB2Name = arg.substr(secondComma + 1);

  F = M.getFunction(FName);
  if(!F) {
    errs() << "No such function " << FName << "\n";
    exit(1);
  }

  BB1 = BB2 = 0;

  for(Function::iterator FI = F->begin(), FE = F->end(); FI != FE; ++FI) {

    if(FI->getName() == BB1Name)
      BB1 = &*FI;
    if(FI->getName() == BB2Name)
      BB2 = &*FI;

  }

  if(!BB1) {
    errs() << "No such block " << BB1Name << " in " << FName << "\n";
    exit(1);
  }
  if(!BB2) {
    errs() << "No such block " << BB2Name << " in " << FName << "\n";
    exit(1);
  }

}

static void parseFBI(const char* paramName, const std::string& arg, Module& M, Function*& F, BasicBlock*& BB, uint64_t& IOut) {

  std::string FName, BBName, IStr;
  size_t firstComma = arg.find(',');
  size_t secondComma = std::string::npos;
  if(firstComma != std::string::npos)
    secondComma = arg.find(',', firstComma+1);
  if(firstComma == std::string::npos || secondComma == std::string::npos) {
    errs() << "--" << paramName << " must have the form fname,bbname,int\n";
    exit(1);
  }

  FName = arg.substr(0, firstComma);
  BBName = arg.substr(firstComma + 1, (secondComma - firstComma) - 1);
  IStr = arg.substr(secondComma + 1);

  F = M.getFunction(FName);
  if(!F) {
    errs() << "No such function " << FName << "\n";
    exit(1);
  }

  BB = 0;

  for(Function::iterator FI = F->begin(), FE = F->end(); FI != FE; ++FI) {

    if(FI->getName() == BBName)
      BB = &*FI;

  }

  if(!BB) {
    errs() << "No such block " << BBName << " in " << FName << "\n";
    exit(1);
  }

  char* IdxEndPtr;
  IOut = strtol(IStr.c_str(), &IdxEndPtr, 10);
  
  if(IdxEndPtr - IStr.c_str() != (int64_t)IStr.size()) {
    errs() << "Couldn't parse " << IStr << " as an integer\n";
    exit(1);
  }

}

void LLPEAnalysisPass::setParam(InlineAttempt* IA, long Idx, Constant* Val) {

  Type* Target = IA->F.getFunctionType()->getParamType(Idx);

  if(Val->getType() != Target) {

    errs() << "Type mismatch: constant " << *Val << " supplied for parameter of type " << *Target << "\n";
    exit(1);

  }

  ImprovedValSetSingle* ArgPB = newIVS();
  getImprovedValSetSingle(ShadowValue(Val), *ArgPB);
  if(ArgPB->Overdef || ArgPB->Values.size() != 1) {

    errs() << "Couldn't get a PB for " << *Val << "\n";
    exit(1);

  }

  IA->argShadows[Idx].i.PB = ArgPB;

}

#define CHECK_ARG(i, c) if(((uint32_t)i) >= c.size()) { errs() << "Function " << F.getName() << " has does not have a (zero-based) argument #" << i << "\n"; exit(1); }

static int64_t getInteger(std::string& s, const char* desc) {

  char* end;
  int64_t instIndex = strtoll(s.c_str(), &end, 10);
  if(s.empty() || *end) {
    errs() << desc << " not an integer\n";
    exit(1);
  }
  return instIndex;

}

static bool tryGetInteger(std::string& s, int64_t& out) {

  char* end;
  out = strtoll(s.c_str(), &end, 10);
  return !(s.empty() || *end);

}

uint32_t llvm::findBlock(ShadowFunctionInvar* SFI, StringRef name) {

  for(uint32_t i = 0; i < SFI->BBs.size(); ++i) {
    if(SFI->BBs[i].BB->getName() == name)
      return i;
  }  

  errs() << "Block " << name << " not found\n";
  exit(1);

}

uint32_t llvm::findBlock(ShadowFunctionInvar* SFI, BasicBlock* BB) {

  for(uint32_t i = 0; i < SFI->BBs.size(); ++i) {
    if(SFI->BBs[i].BB == BB)
      return i;
  }  

  errs() << "Block " << BB->getName() << " not found\n";
  exit(1);  

}

static BasicBlock* findBlockRaw(Function* F, std::string& name) {

  for(Function::iterator FI = F->begin(), FE = F->end(); FI != FE; ++FI) {
    if(((BasicBlock*)FI)->getName() == name)
      return &*FI;
  }

  errs() << "Block " << name << " not found\n";
  exit(1);

}

void LLPEAnalysisPass::parseArgs(Function& F, std::vector<Constant*>& argConstants, uint32_t& argvIdxOut) {

  this->mallocAlignment = MallocAlignment;
  
  if(EnvFileAndIdx != "") {

    long idx;
    std::string EnvFile;
    if(!parseIntCommaString(EnvFileAndIdx, idx, EnvFile))
      dieEnvUsage();

    CHECK_ARG(idx, argConstants);
    Constant* Env = loadEnvironment(*(F.getParent()), EnvFile);
    argConstants[idx] = Env;

  }

  if(ArgvFileAndIdxs != "") {

    long argcIdx;
    std::string ArgvFileAndIdx;
    if(!parseIntCommaString(ArgvFileAndIdxs, argcIdx, ArgvFileAndIdx))
      dieArgvUsage();
    long argvIdx;
    std::string ArgvFile;
    if(!parseIntCommaString(ArgvFileAndIdx, argvIdx, ArgvFile))
      dieArgvUsage();

    unsigned argc;
    loadArgv(&F, ArgvFile, argvIdx, argc);
    CHECK_ARG(argcIdx, argConstants);
    argConstants[argcIdx] = ConstantInt::get(Type::getInt32Ty(F.getContext()), argc);
    argvIdxOut = argvIdx;

  }

  for(cl::list<std::string>::const_iterator ArgI = SpecialiseParams.begin(), ArgE = SpecialiseParams.end(); ArgI != ArgE; ++ArgI) {

    long idx;
    std::string Param;
    if(!parseIntCommaString(*ArgI, idx, Param))
      dieSpecUsage();

    Type* ArgTy = F.getFunctionType()->getParamType(idx);
    
    if(ArgTy->isIntegerTy()) {

      char* end;
      int64_t arg = strtoll(Param.c_str(), &end, 10);
      if(end != (Param.c_str() + Param.size())) {

	errs() << "Couldn't parse " << Param << " as in integer\n";
	exit(1);

      }

      Constant* ArgC = ConstantInt::getSigned(ArgTy, arg);
      CHECK_ARG(idx, argConstants);
      argConstants[idx] = ArgC;

    }
    else if(PointerType* ArgTyP = dyn_cast<PointerType>(ArgTy)) {

      Type* StrTy = Type::getInt8PtrTy(F.getContext());
      Type* ElemTy = ArgTyP->getElementType();
      
      if(ArgTyP == StrTy) {

	Constant* Str = ConstantDataArray::getString(F.getContext(), Param);
	Constant* GStr = new GlobalVariable(Str->getType(), true, GlobalValue::InternalLinkage, Str, "specstr");
	Constant* Zero = ConstantInt::get(Type::getInt64Ty(F.getContext()), 0);
	Constant* GEPArgs[] = { Zero, Zero };
	Constant* StrPtr = ConstantExpr::getGetElementPtr(StrTy, GStr, GEPArgs, 2);
	CHECK_ARG(idx, argConstants);
	argConstants[idx] = StrPtr;

      }
      else if(ElemTy->isFunctionTy()) {

	Constant* Found = F.getParent()->getFunction(Param);

	if(!Found) {

	  // Check for a zero value, indicating a null pointer.
	  char* end;
	  int64_t arg = strtoll(Param.c_str(), &end, 10);

	  if(arg || end != Param.c_str() + Param.size()) {

	    errs() << "Couldn't find a function named " << Param << "\n";
	    exit(1);

	  }

	  Found = Constant::getNullValue(ArgTyP);

	}

	CHECK_ARG(idx, argConstants);
	argConstants[idx] = Found;

      }
      else {

	errs() << "Setting pointers other than char* not supported yet\n";
	exit(1);

      }

    }
    else {

      errs() << "Argument type " << *(ArgTy) << " not supported yet\n";
      exit(1);

    }

  }

  for(cl::list<std::string>::const_iterator ArgI = AlwaysInlineFunctions.begin(), ArgE = AlwaysInlineFunctions.end(); ArgI != ArgE; ++ArgI) {

    Function* AlwaysF = F.getParent()->getFunction(*ArgI);
    if(!AlwaysF) {
      errs() << "No such function " << *ArgI << "\n";
      exit(1);
    }
    alwaysInline.insert(AlwaysF);

  }

  for(cl::list<std::string>::const_iterator ArgI = AlwaysExploreFunctions.begin(), ArgE = AlwaysExploreFunctions.end(); ArgI != ArgE; ++ArgI) {

    Function* AlwaysF = F.getParent()->getFunction(*ArgI);
    if(!AlwaysF) {
      errs() << "No such function " << *ArgI << "\n";
      exit(1);
    }
    alwaysExplore.insert(AlwaysF);

  }

  for(cl::list<std::string>::const_iterator ArgI = OptimisticLoops.begin(), ArgE = OptimisticLoops.end(); ArgI != ArgE; ++ArgI) {

    Function* LoopF;
    BasicBlock *BB1, *BB2;

    parseFBB("llpe-optimistic-loop", *ArgI, *(F.getParent()), LoopF, BB1, BB2);

    optimisticLoopMap[std::make_pair(LoopF, BB1)] = BB2;

  }

  for(cl::list<std::string>::const_iterator ArgI = AlwaysIterLoops.begin(), ArgE = AlwaysIterLoops.end(); ArgI != ArgE; ++ArgI) {

    Function* LoopF;
    BasicBlock *HBB;

    parseFB("llpe-always-iterate", *ArgI, *(F.getParent()), LoopF, HBB);
    
    alwaysIterLoops[LoopF].insert(HBB);

  }

  for(cl::list<std::string>::const_iterator ArgI = AssumeEdges.begin(), ArgE = AssumeEdges.end(); ArgI != ArgE; ++ArgI) {

    Function* AssF;
    BasicBlock *BB1, *BB2;
    
    parseFBB("llpe-assume-edge", *ArgI, *(F.getParent()), AssF, BB1, BB2);

    assumeEdges[AssF].insert(std::make_pair(BB1, BB2));

  }

  for(cl::list<std::string>::const_iterator ArgI = IgnoreLoops.begin(), ArgE = IgnoreLoops.end(); ArgI != ArgE; ++ArgI) {

    Function* LF;
    BasicBlock* HBB;

    parseFB("llpe-ignore-loop", *ArgI, *(F.getParent()), LF, HBB);

    ignoreLoops[LF].insert(HBB);

  }

  for(cl::list<std::string>::const_iterator ArgI = IgnoreLoopsWithChildren.begin(), ArgE = IgnoreLoopsWithChildren.end(); ArgI != ArgE; ++ArgI) {

    Function* LF;
    BasicBlock* HBB;

    parseFB("llpe-ignore-loop", *ArgI, *(F.getParent()), LF, HBB);

    ignoreLoopsWithChildren[LF].insert(HBB);

  }

  for(cl::list<std::string>::const_iterator ArgI = LoopMaxIters.begin(), ArgE = LoopMaxIters.end(); ArgI != ArgE; ++ArgI) {

    Function* LF;
    BasicBlock* HBB;
    uint64_t Count;
    
    parseFBI("llpe-loop-max", *ArgI, *(F.getParent()), LF, HBB, Count);

    maxLoopIters[std::make_pair(LF, HBB)] = Count;

  }

  for(cl::list<std::string>::const_iterator ArgI = SpecialLocations.begin(), ArgE = SpecialLocations.end(); ArgI != ArgE; ++ArgI) {

    std::istringstream istr(*ArgI);
    std::string fName, sizeStr;
    std::getline(istr, fName, ',');
    std::getline(istr, sizeStr, ',');

    if(fName.empty() || sizeStr.empty()) {

      errs() << "-llpe-special-location must have form function_name,size\n";
      exit(1);

    }

    Function* SpecF = F.getParent()->getFunction(fName);
    if(!SpecF) {

      errs() << "-llpe-special-location: no such function " << fName << "\n";
      exit(1);

    }

    int64_t size = getInteger(sizeStr, "-llpe-special-location size");
    SpecialLocationDescriptor& sd = specialLocations[SpecF];
    sd.storeSize = (uint64_t)size;
    ImprovedValSetSingle* Init = new ImprovedValSetSingle(ValSetTypeScalar);
    Init->setOverdef();
    sd.store.store = Init;
   
  }

  for(cl::list<std::string>::const_iterator ArgI = ModelFunctions.begin(), ArgE = ModelFunctions.end(); ArgI != ArgE; ++ArgI) {

    std::istringstream istr(*ArgI);
    std::string realFName, modelFName;
    std::getline(istr, realFName, ',');
    std::getline(istr, modelFName, ',');

    if(modelFName.empty() || realFName.empty()) {

      errs() << "-llpe-model-function must have form original_name,new_name";
      exit(1);

    }

    Function* realF = F.getParent()->getFunction(realFName);
    Function* modelF = F.getParent()->getFunction(modelFName);
    if((!realF) || !modelF) {

      errs() << "-llpe-model-function: no such function " << realFName << " or " << modelFName << "\n";
      exit(1);

    }

    modelFunctions[realF] = modelF;

  }

  for(cl::list<std::string>::const_iterator ArgI = YieldFunctions.begin(), ArgE = YieldFunctions.end(); ArgI != ArgE; ++ArgI) {

    Function* YieldF = F.getParent()->getFunction(*ArgI);
    if(!YieldF) {

      errs() << "-llpe-yield-function: no such function " << *ArgI << "\n";
      exit(1);

    }
    yieldFunctions.insert(YieldF);

  }

  for(cl::list<std::string>::iterator it = TargetStack.begin(), 
	itend = TargetStack.end(); it != itend; ++it) {
    
    std::string& thisCall = *it;
    
    std::string fName, bbName, instIdxStr;

    std::istringstream istr(thisCall);
    std::getline(istr, fName, ',');
    std::getline(istr, bbName, ',');
    std::getline(istr, instIdxStr, ',');

    if(fName.empty() || bbName.empty() || instIdxStr.empty()) {
      errs() << "llpe-target-stack must have form functionName,blockName,index\n";
      exit(1);
    }

    Function* StackF = F.getParent()->getFunction(fName);
    if(!StackF) {
      errs() << "Bad function in llpe-target-stack\n";
      exit(1);
    }

    BasicBlock* BB = findBlockRaw(StackF, bbName);
    uint32_t instIdx = (uint32_t)getInteger(instIdxStr, "llpe-target-stack instruction index");

    if(instIdx >= BB->size()) {
      errs() << "llpe-target-stack: call instruction index out of range\n";
      exit(1);
    }

    BasicBlock::iterator TestBI = BB->begin();
    std::advance(TestBI, instIdx);
    if((!isa<CallInst>(TestBI)) && (!isa<InvokeInst>(TestBI))) {
      errs() << "llpe-target-stack: index does not refer to a call or invoke\n";
      exit(1);
    }
    
    targetCallStack.push_back(std::make_pair(BB, instIdx));
    
  }

  for(cl::list<std::string>::iterator it = SimpleVolatiles.begin(),
	itend = SimpleVolatiles.end(); it != itend; ++it) {

    Function* LoadF;
    BasicBlock* BB;
    uint64_t Offset;

    parseFBI("llpe-simple-volatile-load", *it, *(F.getParent()), LoadF, BB, Offset);

    BasicBlock::iterator BI = BB->begin();
    std::advance(BI, Offset);

    if(!(isa<LoadInst>(BI) || isa<AtomicRMWInst>(BI) || isa<AtomicCmpXchgInst>(BI))) {
      errs() << "llpe-simple-volatile-load: " << *it << " does not denote an atomic op\n";
      exit(1);
    }

    simpleVolatileLoads.insert(&*BI);

  }

  for(cl::list<std::string>::iterator it = LockDomains.begin(),
	itend = LockDomains.end(); it != itend; ++it) {

    Function* LockF;
    BasicBlock* BB;
    uint64_t Offset;

    // TODO here: add a better specification of lock domain than just a list of globals!

    size_t pos = 0;
    for(uint32_t i = 0; i < 3; ++i) {

      pos = it->find(',', pos);
      if(pos == std::string::npos) {
	errs() << "llpe-lock-domain: usage: lockf,lockblock,lockoffset,global1,...,globaln\n";
	exit(1);
      }
      ++pos;

    }

    std::string FBI(*it, 0, pos - 1);

    parseFBI("llpe-lock-domain", FBI, *(F.getParent()), LockF, BB, Offset);
    BasicBlock::iterator BI = BB->begin();
    std::advance(BI, Offset);
    CallInst* CI = dyn_cast<CallInst>(BI);
    
    if(!CI) {
      errs() << "llpe-lock-domain: " << *it << " does not denote a call\n";
      exit(1);
    }

    std::vector<GlobalVariable*>& thisDomain = lockDomains[CI];

    std::string globals(*it, pos);

    std::istringstream istr(globals);
    while(!istr.eof()) {
      
      std::string thisGlobal;
      std::getline(istr, thisGlobal, ',');
      if(thisGlobal.empty())
	continue;
      GlobalVariable* GV = F.getParent()->getGlobalVariable(thisGlobal, true);
      if(!GV) {

	errs() << "Global not found: " << thisGlobal << "\n";
	exit(1);

      }
      thisDomain.push_back(GV);

    }

  }

  for(cl::list<std::string>::iterator it = PessimisticLocks.begin(),
	itend = PessimisticLocks.end(); it != itend; ++it) {

    Function* LockF;
    BasicBlock* BB;
    uint64_t Offset;

    parseFBI("llpe-pessimistic-lock", *it, *(F.getParent()), LockF, BB, Offset);
    BasicBlock::iterator BI = BB->begin();
    std::advance(BI, Offset);
    CallInst* CI = dyn_cast<CallInst>(BI);
    
    if(!CI) {
      errs() << "llpe-pessimistic-lock: " << *it << " does not denote a call\n";
      exit(1);
    }

    pessimisticLocks.insert(CI);

  }
  
  for(cl::list<std::string>::iterator it = ForceNoAliasArgs.begin(),
	itend = ForceNoAliasArgs.end(); it != itend; ++it) {

    uint32_t argIdx = (uint32_t)getInteger(*it, "llpe-force-noalias-arg parameter");
    forceNoAliasArgs.insert(argIdx);
    
  }

  for(cl::list<std::string>::iterator it = VarAllocators.begin(),
	itend = VarAllocators.end(); it != itend; ++it) {

    std::string fName, idxStr, freeName, freeIdxStr;

    std::istringstream istr(*it);
    std::getline(istr, fName, ',');
    std::getline(istr, idxStr, ',');
    std::getline(istr, freeName, ',');
    std::getline(istr, freeIdxStr, ',');

    Function* allocF = F.getParent()->getFunction(fName);
    if(!allocF) {

      errs() << "-llpe-allocator-fn: must specify a function\n";
      exit(1);

    }

    uint32_t sizeParam = getInteger(idxStr, "llpe-allocator-fn second param");

    allocatorFunctions[allocF] = AllocatorFn::getVariableSize(sizeParam);
    SpecialFunctionMap[allocF] = SF_MALLOC;

    if(!freeName.empty()) {

      Function* freeF = F.getParent()->getFunction(freeName);
      if(!freeF) {

	errs() << "-llpe-allocator-fn: bad release function " << freeName << "\n";
	exit(1);

      }
      
      uint32_t releaseArg = getInteger(freeIdxStr, "llpe-allocator-fn fourth param");
      deallocatorFunctions[freeF] = DeallocatorFn(releaseArg);
      SpecialFunctionMap[freeF] = SF_FREE;

    }

  }

  for(cl::list<std::string>::iterator it = ConstAllocators.begin(),
	itend = ConstAllocators.end(); it != itend; ++it) {

    std::string fName, sizeStr, freeName, freeIdxStr, reallocName, reallocPtrIdxStr, reallocSizeIdxStr;

    std::istringstream istr(*it);
    std::getline(istr, fName, ',');
    std::getline(istr, sizeStr, ',');
    std::getline(istr, freeName, ',');
    std::getline(istr, freeIdxStr, ',');
    std::getline(istr, reallocName, ',');
    std::getline(istr, reallocPtrIdxStr, ',');
    std::getline(istr, reallocSizeIdxStr, ',');


    Function* allocF = F.getParent()->getFunction(fName);
    if(!allocF) {

      errs() << "-llpe-allocator-fn-const: must specify a function\n";
      exit(1);

    }

    uint32_t size = getInteger(sizeStr, "llpe-allocator-fn-const second param");

    IntegerType* I32 = Type::getInt32Ty(F.getContext());

    allocatorFunctions[allocF] = AllocatorFn::getConstantSize(ConstantInt::get(I32, size));
    SpecialFunctionMap[allocF] = SF_MALLOC;

    if(!freeName.empty()) {

      Function* freeF = F.getParent()->getFunction(freeName);
      if(!freeF) {

	errs() << "-llpe-allocator-fn: bad release function " << freeName << "\n";
	exit(1);

      }

      uint32_t releaseArg = getInteger(freeIdxStr, "llpe-allocator-fn fourth param");
      deallocatorFunctions[freeF] = DeallocatorFn(releaseArg);
      SpecialFunctionMap[freeF] = SF_FREE;

    }

    if(!reallocName.empty()) {

      Function* reallocF = F.getParent()->getFunction(reallocName);
      if(!reallocF) {

	errs() << "-llpe-allocator-fn: bad realloc function " << reallocName << "\n";
	exit(1);

      }

      uint32_t reallocPtrIdx = getInteger(reallocPtrIdxStr, "llpe-allocator-fn sixth param");
      uint32_t reallocSizeIdx = getInteger(reallocPtrIdxStr, "llpe-allocator-fn seventh param");
      reallocatorFunctions[reallocF] = ReallocatorFn(reallocPtrIdx, reallocSizeIdx);
      SpecialFunctionMap[reallocF] = SF_REALLOC;

    }

  }

  for(cl::list<std::string>::iterator it = NeverInline.begin(), itend = NeverInline.end(); it != itend; ++it) {

    Function* IgnoreF = F.getParent()->getFunction(*it);
    if(!IgnoreF) {

      errs() << "llpe-never-inline: no such function " << *it << "\n";
      exit(1);

    }

    blacklistedFunctions.insert(IgnoreF);

  }

  for(cl::list<std::string>::iterator it = SplitFunctions.begin(), itend = SplitFunctions.end(); it != itend; ++it) {

    Function* SplitF = F.getParent()->getFunction(*it);
    if(!SplitF) {

      errs() << "llpe-force-split: no such function " << *it << "\n";
      exit(1);

    }

    splitFunctions.insert(SplitF);

  }

  if(Function* libcMalloc = F.getParent()->getFunction("malloc"))
    allocatorFunctions[libcMalloc] = AllocatorFn::getVariableSize(0);
  if(Function* libcFree = F.getParent()->getFunction("free"))
    deallocatorFunctions[libcFree] = DeallocatorFn(0);
  if(Function* libcRealloc = F.getParent()->getFunction("realloc")) {
    deallocatorFunctions[libcRealloc] = DeallocatorFn(0);
    reallocatorFunctions[libcRealloc] = ReallocatorFn(0, 1);
  }

  this->verboseOverdef = VerboseOverdef;
  this->enableSharing = EnableFunctionSharing;
  this->verboseSharing = VerboseFunctionSharing;
  this->verbosePCs = VerbosePathConditions;
  this->programSingleThreaded = SingleThreaded;
  this->useGlobalInitialisers = UseGlobalInitialisers;
  this->omitChecks = OmitChecks;
  this->omitMallocChecks = OmitMallocChecks;
  if(this->omitChecks && !this->programSingleThreaded) {

    errs() << "omit-checks currently requires single-threaded\n";
    exit(1);

  }

  if(LLIOPreludeStackIdx != -1) {

    this->llioPreludeStackIdx = LLIOPreludeStackIdx;
    this->llioPreludeFn = 0;

  }
  else {

    this->llioPreludeStackIdx = -1;    
    if(Function* preludeFn = F.getParent()->getFunction(LLIOPreludeFn))
      this->llioPreludeFn = preludeFn;
    else
      this->llioPreludeFn = &F;

  }

  this->llioConfigFile = LLIOConfFile;
  this->emitFakeDebug = EmitFakeDebug;

  if(this->emitFakeDebug) {
    DIBuilder DIB(*F.getParent());
    DIFile* file = DIB.createFile("llpe.file", "/nonesuch");
    DIB.createCompileUnit(dwarf::DW_LANG_C89, "llpe.file", "/nonesuch", "LLPE", true, "", 0);
    DIBasicType* retType = DIB.createBasicType("fakechar", 8, 0, dwarf::DW_ATE_signed);
    DITypeRefArray functionParamTypes = DIB.getOrCreateTypeArray(ArrayRef<Metadata*>((Metadata*)retType));
    this->fakeDebugType = DIB.createSubroutineType(functionParamTypes);
  }

}

unsigned LLPEAnalysisPass::getMallocAlignment() {

  return mallocAlignment;

}

void LLPEAnalysisPass::runDSEAndDIE() {

  errs() << "Killing memory instructions";
  RootIA->tryKillStores(false, false);

  DEBUG(dbgs() << "Finding dead VFS operations\n");
  RootIA->tryKillAllVFSOps();

  DEBUG(dbgs() << "Finding remaining dead instructions\n");
  
  errs() << "\nKilling other instructions";
  
  RootIA->runDIE();
  
  errs() << "\n";

}

static Type* getIntTypeAtOffset(Type* Ty, uint64_t Offset) {

  PointerType* Ptr = dyn_cast<PointerType>(Ty);
  if(!Ptr)
    return 0;

  Type* ElTy = Ptr->getElementType();

  if(StructType* ST = dyn_cast<StructType>(ElTy)) {

    const StructLayout* SL = GlobalTD->getStructLayout(ST);
    unsigned FieldNo = SL->getElementContainingOffset(Offset);
    release_assert(SL->getElementOffset(FieldNo) == Offset && "Bad path condition alignment");

    Type* ret = ST->getElementType(FieldNo);

    while(isa<ArrayType>(ret) || isa<StructType>(ret)) {
      if(isa<ArrayType>(ret))
	ret = cast<ArrayType>(ret)->getElementType();
      else
	ret = cast<StructType>(ret)->getElementType(0);
    }

    return ret;
    
  }
  else {

    return ElTy;

  }

}

BasicBlock* LLPEAnalysisPass::parsePCBlock(Function* fStack, std::string& bbName) {

  if(bbName == "__globals__")
    return 0;
  else if(bbName == "__args__")
    return (BasicBlock*)ULONG_MAX;
  else
    return findBlockRaw(fStack, bbName);
  
}

int64_t LLPEAnalysisPass::parsePCInst(BasicBlock* bb, Module* M, std::string& instIndexStr) {

  if(!bb) {
    GlobalVariable* GV = M->getGlobalVariable(instIndexStr, true);
    if(!GV) {

      errs() << "No global variable " << instIndexStr << "\n";
      exit(1);

    }
    return (int64_t)getShadowGlobalIndex(GV);
  }
  else
    return getInteger(instIndexStr, "Instruction index");

}

void LLPEAnalysisPass::parsePathConditions(cl::list<std::string>& L, PathConditionTypes Ty, InlineAttempt* IA) {

  uint32_t newGVIndex = 0;
  if(Ty == PathConditionTypeString)
    newGVIndex = std::distance(IA->F.getParent()->global_begin(), IA->F.getParent()->global_end());

  for(cl::list<std::string>::iterator it = L.begin(), itend = L.end(); it != itend; ++it) {

    std::string fStackIdxStr;
    std::string bbName;
    std::string instIndexStr;
    std::string assumeStr;
    std::string assumeStackIdxStr;
    std::string assumeBlock;
    std::string offsetStr;

    {
      std::istringstream istr(*it);
      std::getline(istr, fStackIdxStr, ',');
      std::getline(istr, bbName, ',');
      std::getline(istr, instIndexStr, ',');
      std::getline(istr, assumeStr, ',');
      std::getline(istr, assumeStackIdxStr, ',');
      std::getline(istr, assumeBlock, ',');
      std::getline(istr, offsetStr, ',');
    }

    if(fStackIdxStr.empty() || bbName.empty() || instIndexStr.empty() || assumeStr.empty() || assumeStackIdxStr.empty() || assumeBlock.empty()) {

      errs() << "Bad int path condtion\n";
      exit(1);

    }

    Function* fStack;

    int64_t fStackIdx;
    if(tryGetInteger(fStackIdxStr, fStackIdx)) {
      
      if(fStackIdx >= ((int64_t)targetCallStack.size())) {
	
	errs() << "Bad stack index\n";
	exit(1);

      }

      fStack = targetCallStack[fStackIdx].first->getParent();

    }
    else {

      fStack = IA->F.getParent()->getFunction(fStackIdxStr);
      if(!fStack) {

	errs() << "No function " << fStackIdxStr << "\n";
	exit(1);

      }

      fStackIdx = UINT_MAX;

    }

    BasicBlock* bb = parsePCBlock(fStack, bbName);
    int64_t instIndex = parsePCInst(bb, IA->F.getParent(), instIndexStr);
   
    uint32_t assumeStackIdx;
    Function* assumeF;
    if(fStackIdx != UINT_MAX) {

      assumeStackIdx = getInteger(assumeStackIdxStr, "Assume stack index");     

      if(assumeStackIdx >= targetCallStack.size()) {
	
	errs() << "Bad stack index\n";
	exit(1);
	
      }

      assumeF = targetCallStack[assumeStackIdx].first->getParent();

    }
    else {

      if(assumeStackIdxStr != fStackIdxStr) {

	errs() << "Non-stack path conditions must not make assumptions that cross function boundaries\n";
	exit(1);
	
      }

      assumeStackIdx = UINT_MAX;
      assumeF = fStack;

    }

    if(Ty == PathConditionTypeInt && assumeStackIdx != fStackIdx) {

      errs() << "SSA assumptions cannot cross function boundaries (assume about an argument instead)\n";
      exit(1);

    }

    BasicBlock* assumeBB = findBlockRaw(assumeF, assumeBlock);

    uint64_t offset = 0;
    if(!offsetStr.empty())
      offset = getInteger(offsetStr, "Path condition offset");

    Constant* assumeC;
    switch(Ty) {
    case PathConditionTypeInt:
    case PathConditionTypeIntmem:
      {
	int64_t assumeInt = getInteger(assumeStr, "Integer path condition");

	Type* targetType;
	if(bb) {
	  BasicBlock::iterator it = bb->begin();
	  std::advance(it, instIndex);
	  Instruction* assumeInst = &*it;
	  targetType = assumeInst->getType();
	}
	else if(bb == (BasicBlock*)ULONG_MAX) {
	  Function::arg_iterator it = fStack->arg_begin();
	  std::advance(it, instIndex);
	  Argument* A = &*it;
	  targetType = A->getType();
	}
	else {
	  GlobalVariable* GV = IA->F.getParent()->getGlobalVariable(instIndexStr, true);
	  targetType = GV->getType();
	}
	Type* ConstType;
	if(Ty == PathConditionTypeInt)
	  ConstType = targetType;
	else {
	  ConstType = getIntTypeAtOffset(targetType, offset);
	  release_assert(ConstType && "Failed to find assigned type for path condition");
	}
	release_assert((ConstType->isIntegerTy() || (ConstType->isPointerTy() && !assumeInt)) && "Instructions with an integer assumption must be integer typed");
	if(ConstType->isIntegerTy())
	  assumeC = ConstantInt::get(ConstType, assumeInt);
	else
	  assumeC = Constant::getNullValue(ConstType);
	break;
      }
    case PathConditionTypeFptr:
    case PathConditionTypeFptrmem:
      {
	int64_t Offset = 0;
	size_t plusOffset = assumeStr.find('+');
	if(plusOffset != std::string::npos) {
	  std::string offsetStr(assumeStr, plusOffset + 1);
	  Offset = getInteger(offsetStr, "Global value path condition +offset");
	  assumeStr = std::string(assumeStr, 0, plusOffset);
	}
	
	assumeC = IA->F.getParent()->getNamedValue(assumeStr);
	if(!assumeC) {
	  errs() << "No such global value: " << assumeStr << "\n";
	  exit(1);
	}

	if(Offset != 0) {
	  
	  if(assumeC->getType() != GInt8Ptr)
	    assumeC = ConstantExpr::getBitCast(assumeC, GInt8Ptr);
	  assumeC = ConstantExpr::getGetElementPtr(GInt8Ptr, assumeC, ConstantInt::get(GInt64, Offset));

	}

	break;
      }
    case PathConditionTypeString:
      {
	GlobalVariable* NewGV = getStringArray(assumeStr, *IA->F.getParent(), /*addNull=*/true);
	assumeC = NewGV;
	// Register the new global:
	shadowGlobals[newGVIndex].G = NewGV;
	shadowGlobalsIdx[NewGV] = newGVIndex;
	shadowGlobals[newGVIndex].storeSize = 0;
	++newGVIndex;
	break;
      }
    case PathConditionTypeStream:
      assumeC = (Constant*)strdup(assumeStr.c_str());
      break;
    case PathConditionTypeGlobalInit:
      {
	release_assert((!bb) && "Unmodified global assumption relating to a non-global?");
	GlobalVariable* GV = shadowGlobals[instIndex].G;
	assumeC = GV->getInitializer();
	break;
      }
    default:
      release_assert(0 && "Bad path condition type");
      llvm_unreachable("Bad path condition type");
    }

    PathCondition newCond((uint32_t)fStackIdx, 
			  bb, 
			  (uint32_t)instIndex, 
			  assumeStackIdx, 
			  assumeBB, 
			  assumeC, 
			  offset);

    if(fStackIdx == UINT_MAX) {

      // Path condition applies to all instances of some function -- attach it to the invarInfo
      // for that function.

      ShadowFunctionInvar* invarInfo = getFunctionInvarInfo(*fStack);
      if(!invarInfo->pathConditions)
	invarInfo->pathConditions = new PathConditions();
      invarInfo->pathConditions->addForType(newCond, Ty);

    }
    else {

      pathConditions.addForType(newCond, Ty);

    }

  }

}

static bool getAllocSitesFrom(Value* V, std::vector<Value*>& sites, DenseSet<Value*>& seenValues) {

  if(!seenValues.insert(V).second)
    return true;

  if(isa<GlobalVariable>(V)) {
    
    sites.push_back(V);
    return true;

  }
  else if(Argument* A = dyn_cast<Argument>(V)) {

    Function* F = A->getParent();
    if(F->hasAddressTaken(0)) {

      sites.clear();
      return false;

    }

    for(Value::use_iterator it = F->use_begin(), itend = F->use_end(); it != itend; ++it) {

      if(Instruction* I = dyn_cast<Instruction>(*it)) {

	CallSite CS(I);
	if(!getAllocSitesFrom(CS.getArgument(A->getArgNo()), sites, seenValues))
	  return false;
	
      }

    }

    return true;

  }
  else if(Instruction* I = dyn_cast<Instruction>(V)) {

    switch(I->getOpcode()) {

    case Instruction::Alloca:
      sites.push_back(V);
      return true;
    case Instruction::Call:
    case Instruction::Invoke:
      {
	ImmutableCallSite CS(I);
	if(CS.paramHasAttr(0, Attribute::NoAlias)) {
	  sites.push_back(V);
	  return true;
	}
	break;
      }
    case Instruction::GetElementPtr:
    case Instruction::BitCast:
      return getAllocSitesFrom(I->getOperand(0), sites, seenValues);
    case Instruction::PHI:
      {
	PHINode* PN = cast<PHINode>(I);
	for(uint32_t i = 0, ilim = PN->getNumIncomingValues(); i != ilim; ++i)
	  if(!getAllocSitesFrom(PN->getIncomingValue(i), sites, seenValues))
	    return false;
	return true;
      }
    default:
      break;
    }

    sites.clear();
    return false;

  }
  else {

    sites.clear();
    return false;

  }

}

static void getAllocSites(Argument* A, std::vector<Value*>& sites) {

  DenseSet<Value*> seenValues;
  getAllocSitesFrom(A, sites, seenValues);

}

void LLPEAnalysisPass::createPointerArguments(InlineAttempt* IA) {

  // Try to establish if any incoming pointer arguments are known not to alias
  // the globals, or each other. If so, allocate each a heap slot.

  std::vector<std::vector<Value*> > argAllocSites;
  
  Function::arg_iterator AI = IA->F.arg_begin(), AE = IA->F.arg_end();
  for(uint32_t i = 0; AI != AE; ++i, ++AI) {

    argAllocSites.push_back(std::vector<Value*>());

    Argument* A = &*AI;
    if(A->getType()->isPointerTy()) {

      ImprovedValSetSingle* IVS = cast<ImprovedValSetSingle>(IA->argShadows[i].i.PB);
      if(IVS->SetType == ValSetTypeOldOverdef) {

	std::vector<Value*>& allocs = argAllocSites.back();

	if(forceNoAliasArgs.count(i)) {

	  // Not an allocation site, but doesn't matter for this purpose:
	  // This will force us to conclude the argument doesn't alias globals
	  // or any other arguments.
	  allocs.push_back(A);

	}
	else {

	  // This will leave argAllocSites empty on failure:
	  getAllocSites(A, allocs);

	}

	if(!allocs.empty()) {

	  IVS->SetType = ValSetTypePB;

	  // Create a new heap location for this argument if it has any non-global constituents.
	  // Just note any globals in the alias list.
	  bool anyNonGlobals = false;
	  for(std::vector<Value*>::iterator it = allocs.begin(), itend = allocs.end(); it != itend; ++it) {
	    
	    if(GlobalVariable* GV = dyn_cast<GlobalVariable>(*it)) {
	      
	      ShadowGV* SGV = &shadowGlobals[getShadowGlobalIndex(GV)];
	      IVS->Values.push_back(ImprovedVal(ShadowValue(SGV), 0));

	    }
	    else if(!anyNonGlobals) {

	      // Create location:
	      argStores[i] = ArgStore(heap.size());
	      heap.push_back(AllocData());
	      heap.back().allocIdx = heap.size() - 1;
	      heap.back().isCommitted = false;
	      heap.back().allocValue = ShadowValue(&IA->argShadows[i]);
	      heap.back().allocType = IA->argShadows[i].getType();
	      anyNonGlobals = true;

	    }

	  }

	}

      }
=======
>>>>>>> 623a68be

    }

    return ConstantArray::get(ATy, Elems);
    
  }
  else if(StructType* STy = dyn_cast<StructType>(Ty)) {

    const StructLayout* SL = TD->getStructLayout(STy);
    if(!SL) {
      DEBUG(dbgs() << "Couldn't get struct layout for type " << *STy << "\n");
      return 0;
    }
    
<<<<<<< HEAD
    it->second.heapIdx = (int32_t)heap.size();
    heap.push_back(AllocData());
    heap.back().allocIdx = heap.size() - 1;
    heap.back().isCommitted = false;
    heap.back().allocValue = ShadowValue(it->first);
    heap.back().allocType = it->first->getFunctionType()->getReturnType();

  }

}

Type* llvm::GInt8Ptr;
Type* llvm::GInt8;
Type* llvm::GInt16;
Type* llvm::GInt32;
Type* llvm::GInt64;

char llvm::ihp_workdir[] = "/tmp/ihp_XXXXXX";

bool LLPEAnalysisPass::runOnModule(Module& M) {

  if(!mkdtemp(ihp_workdir)) {
    errs() << "Failed to create " << ihp_workdir << "\n";
    exit(1);
  }

  TD = &M.getDataLayout();
  GlobalTD = TD;
  GlobalTLI = &getAnalysisIfAvailable<TargetLibraryInfoWrapperPass>()->getTLI();
  GlobalIHP = this;
  GInt8Ptr = Type::getInt8PtrTy(M.getContext());
  GInt8 = Type::getInt8Ty(M.getContext());
  GInt16 = Type::getInt16Ty(M.getContext());
  GInt32 = Type::getInt32Ty(M.getContext());
  GInt64 = Type::getInt64Ty(M.getContext());

  persistPrinter = getPersistPrinter(&M);

  initMRInfo(&M);
  
  for(Module::iterator MI = M.begin(), ME = M.end(); MI != ME; MI++) {

    if(!MI->isDeclaration()) {
      DominatorTree* NewDT = new DominatorTree();
      NewDT->recalculate(*MI);
      DTs[&*MI] = NewDT;
    }

  }

  Function* FoundF = M.getFunction(RootFunctionName);
  if((!FoundF) || FoundF->isDeclaration()) {

    errs() << "Function " << RootFunctionName << " not found or not defined in this module\n";
    return false;

  }

  Function& F = *FoundF;

  // Mark realloc as an identified object if the function is defined:
  if(Function* Realloc = M.getFunction("realloc")) {

    Realloc->setDoesNotAlias(0);

  }

  DEBUG(dbgs() << "Considering inlining starting at " << F.getName() << ":\n");

  std::vector<Constant*> argConstants(F.arg_size(), 0);
  uint32_t argvIdx = 0xffffffff;
  parseArgs(F, argConstants, argvIdx);

  populateGVCaches(&M);
  initSpecialFunctionsMap(M);
  // Last parameter: reserve extra GV slots for the constants that path condition parsing will produce.
  initShadowGlobals(M, PathConditionsString.size());
  initBlacklistedFunctions(M);

  InlineAttempt* IA = new InlineAttempt(this, F, 0, 0);
  if(targetCallStack.size()) {

    IA->setTargetCall(targetCallStack[0], 0);

  }

  // Note ignored blocks and path conditions:
  parseArgsPostCreation(IA);
=======
    uint64_t ECount = STy->getNumElements();
    std::vector<Constant*> Elems;
    Elems.reserve(ECount);
>>>>>>> 623a68be

    uint64_t EIdx = 0;
    for(StructType::element_iterator EI = STy->element_begin(), EE = STy->element_end(); EI != EE; ++EI, ++EIdx) {

      Type* EType = *EI;
      uint64_t EOffset = SL->getElementOffset(EIdx);
      Constant* NextE = constFromBytes(&(Bytes[EOffset]), EType, TD);
      if(!NextE)
	return 0;
      Elems.push_back(NextE);

    }

    return ConstantStruct::get(STy, Elems);

  }
  else {

    DEBUG(dbgs() << "Can't build a constant containing unhandled type " << (*Ty) << "\n");
    return 0;

  }

<<<<<<< HEAD
void LLPEAnalysisPass::getAnalysisUsage(AnalysisUsage &AU) const {
  
  AU.addRequired<LoopInfoWrapperPass>();
  const PassInfo* BAAInfo = lookupPassInfo(StringRef("basicaa"));
  if(!BAAInfo) {
    errs() << "Couldn't load Basic AA!";
  }
  else {
    AU.addRequiredID(BAAInfo->getTypeInfo());
  }
  //AU.setPreservesAll();
  
=======
>>>>>>> 623a68be
}

Module* llvm::getGlobalModule() {

  return GlobalIHP->RootIA->F.getParent();

}

std::string PeelAttempt::getLName() const {
  return Iterations[0]->getLName();
}

std::string PeelIteration::getLName() const {
  return getBBInvar(L->headerIdx)->BB->getName();
}

bool llvm::IHPSaveDOTFiles = true;<|MERGE_RESOLUTION|>--- conflicted
+++ resolved
@@ -336,1112 +336,10 @@
     uint64_t Offset = 0;
     for(uint64_t i = 0; i < ECount; ++i, Offset += ESize) {
 
-<<<<<<< HEAD
-}
-
-void InlineAttempt::releaseBackupStores() {
-
-  release_assert(backupTlStore);
-  backupTlStore->dropReference();
-  backupTlStore = 0;
-  release_assert(backupDSEStore);
-  backupDSEStore->dropReference();
-  backupDSEStore = 0;
-
-}
-
-void IntegrationAttempt::releaseMemoryPostCommit() {
-
-  if(commitState == COMMIT_FREED)
-    return;
-
-  // For the time being, retain all data if the user will inspect it.
-  if(IHPSaveDOTFiles) {
-    commitState = COMMIT_FREED;
-    return;
-  }
-
-  for(IAIterator it = child_calls_begin(this),
-	itend = child_calls_end(this); it != itend; ++it) {
-
-    it->second->releaseMemoryPostCommit();
-    // IAs may only be referenced from us at present
-    it->second->dropReferenceFrom(it->first);
-
-  }
-
-  for(DenseMap<const ShadowLoopInvar*, PeelAttempt*>::iterator it = peelChildren.begin(),
-	itend = peelChildren.end(); it != itend; ++it) {
-
-    for(uint32_t i = 0, ilim = it->second->Iterations.size(); i != ilim; ++i) {
-
-      it->second->Iterations[i]->releaseMemoryPostCommit();
-
-    }
-
-    delete it->second;
-
-  }
-
-  peelChildren.clear();
-
-  for(uint32_t i = BBsOffset, ilim = BBsOffset + nBBs; i != ilim; ++i) {
-
-    ShadowBB* BB = getBB(i);
-
-    if(BB) {
-
-      for(uint32_t j = 0, jlim = BB->insts.size(); j != jlim; ++j) {
-
-	ShadowInstruction* SI = &BB->insts[j];
-	if(SI->i.PB)
-	  deleteIV(SI->i.PB);
-
-	{
-	  DenseMap<ShadowInstruction*, TrackedStore*>::iterator findit = pass->trackedStores.find(SI);
-	  if(findit != pass->trackedStores.end()) {
-	    findit->second->isCommitted = true;
-	    pass->trackedStores.erase(findit);
-	  }
-	}
-
-	{
-	  DenseMap<ShadowInstruction*, TrackedAlloc*>::iterator findit = pass->trackedAllocs.find(SI);
-	  if(findit != pass->trackedAllocs.end()) {
-	    findit->second->isCommitted = true;
-	    pass->trackedAllocs.erase(findit);
-	  }
-	}
-
-	pass->indirectDIEUsers.erase(SI);
-	pass->memcpyValues.erase(SI);
-	pass->forwardableOpenCalls.erase(SI);
-	pass->resolvedReadCalls.erase(SI);
-	pass->resolvedSeekCalls.erase(SI);
-
-      }
-
-      delete BB;
-      
-    }
-
-  }
-
-  delete[] BBs;
-  BBs = 0;
-
-  commitState = COMMIT_FREED;
-
-}
-
-void InlineAttempt::finaliseAndCommit(bool inLoopAnalyser) {
-
-  countTentativeInstructions();
-  collectStats();
-	
-  // This call will disable the context if it's not a good idea.
-  findProfitableIntegration();
-
-  if(isEnabled()) {
-
-    // The TL and DSE stores were backed up to deal with the possibility
-    // that the context would not be committed: we don't need those after all.
-    releaseBackupStores();
-
-    // Create residual blocks for disabled loops
-    prepareCommitCall();
-
-    if(!StatsFile.empty())
-      preCommitStats(true);
-
-    // Note any tests that require failed blocks.
-    addCheckpointFailedBlocks();
-
-    // Decide whether to commit in or out of line:
-    findSaveSplits();
-
-    runDIE();
-
-    // Save a DOT representation if need be, for the GUI to use.
-    saveDOT();
-
-    // Finally, do it!
-    commitCFG();
-    commitArgsAndInstructions();
-
-    postCommitOptimise();
-
-  }
-  else {
-
-    // Save a DOT representation if need be, for the GUI to use.
-    saveDOT();
-
-    // Allocations and FD creations in this scope should be marked
-    // committed without canonical value.
-    markAllocationsAndFDsCommitted();
-
-    commitState = COMMIT_DONE;
-
-    // Child contexts may have generated code that we no longer care
-    // to use. Delete it if so.
-    releaseCommittedChildren();
-
-    // Must rerun tentative load and DSE analyses accounting
-    // for the fact that the stage will not be committed.
-    rerunTentativeLoads(activeCaller, this, inLoopAnalyser);
-
-    // For now this is simply a barrier to DSE.
-    setAllNeededTop(backupDSEStore);
-    backupDSEStore->dropReference();
-    if(activeCaller->parent->dseStore) {
-      activeCaller->parent->dseStore = activeCaller->parent->dseStore->getEmptyMap();
-      activeCaller->parent->dseStore->allOthersClobbered = true;
-    }
-
-    if(!StatsFile.empty())
-      preCommitStats(true);
-
-  }
-
-  // Free all ShadowBBs, ShadowInstructions and similar.
-  releaseMemoryPostCommit();
-
-}
-
-// Return true if we ended up with an InlineAttempt available for this call.
-bool IntegrationAttempt::analyseExpandableCall(ShadowInstruction* SI, bool& changed, bool inLoopAnalyser, bool inAnyLoop) {
-
-  changed = false;
-
-  bool created, needsAnalyse;
-  InlineAttempt* IA = getOrCreateInlineAttempt(SI, false, created, needsAnalyse);
-
-  if(IA) {
-
-    IA->activeCaller = SI;
-
-    if(needsAnalyse) {
-
-      changed |= created;
-      
-      // Setting active = true prevents incomplete dependency information from being used
-      // to justify sharing the function node.
-      IA->active = true;
-
-      changed |= IA->analyseWithArgs(SI, inLoopAnalyser, inAnyLoop, stack_depth);
-      readsTentativeData |= IA->readsTentativeData;
-      containsCheckedReads |= IA->containsCheckedReads;
-      
-      inheritDiagnosticsFrom(IA);
-      mergeChildDependencies(IA);
-
-      if(created && !IA->isUnsharable())
-	pass->addSharableFunction(IA);
-      else if(IA->registeredSharable && IA->isUnsharable())
-	pass->removeSharableFunction(IA);
-     
-      IA->active = false;
-
-      if(changed && IA->hasFailedReturnPath()) {
-
-	// Must create a copy of this block for failure paths, starting at the call successor.
-	// Invoke instructions fail directly to their non-exception successors;
-	// call instructions introduce a break in their basic block.
-	if(inst_is<CallInst>(SI))
-	  getFunctionRoot()->markBlockAndSuccsReachableUnspecialised(SI->parent->invar->idx, SI->invar->idx + 1);
-	else
-	  getFunctionRoot()->markBlockAndSuccsReachableUnspecialised(SI->parent->invar->succIdxs[0], 0);
-
-      }
-
-      doCallStoreMerge(SI);
-
-      if(!inLoopAnalyser) {
-	    
-	doTLCallMerge(SI->parent, IA);
-	doDSECallMerge(SI->parent, IA);
-
-	IA->finaliseAndCommit(inLoopAnalyser);
-
-      }
-      
-    }
-    else {
-
-      IA->executeCall(stack_depth);
-
-    }
-
-  }
-
-  return !!IA;
-
-}
-
-void PeelIteration::dropExitingStoreRef(uint32_t fromIdx, uint32_t toIdx) {
-
-  ShadowBB* BB = getBB(fromIdx);
-  ShadowBBInvar* toBBI = getBBInvar(toIdx);
-  if(BB && (!edgeIsDead(BB->invar, toBBI)) && !edgeBranchesToUnspecialisedCode(BB->invar, toBBI)) {
-
-    if(BB->invar->naturalScope != L) {
-
-      const ShadowLoopInvar* ChildL = immediateChildLoop(L, BB->invar->naturalScope);
-      if(PeelAttempt* ChildPA = getPeelAttempt(ChildL)) {
-
-	if(ChildPA->isTerminated()) {
-
-	  // Exit directly from a child loop: drop each outgoing reference:
-	  for(std::vector<PeelIteration*>::iterator it = ChildPA->Iterations.begin(),
-		itend = ChildPA->Iterations.end(); it != itend; ++it) {
-
-	    (*it)->dropExitingStoreRef(fromIdx, toIdx);
-
-	  }
-
-	  return;
-
-	}
-
-      }
-
-    }
-
-    SAFE_DROP_REF(BB->localStore);
-
-  }
-
-}
-
-void PeelIteration::dropExitingStoreRefs() {
-
-  // We will never exit -- drop store refs that belong to exiting edges.
-
-  const ShadowLoopInvar* LInfo = parentPA->L;
-
-  for(std::vector<std::pair<uint32_t, uint32_t> >::const_iterator it = LInfo->exitEdges.begin(),
-	itend = LInfo->exitEdges.end(); it != itend; ++it) {
-    
-    dropExitingStoreRef(it->first, it->second);
-    
-  }
-
-}
-
-void PeelIteration::dropLatchStoreRef() {
-
-  // If the last latch block was holding a store ref for the next iteration, drop it.
-  ShadowBB* LatchBB = getBB(parentPA->L->latchIdx);
-  ShadowBBInvar* HeaderBBI = getBBInvar(parentPA->L->headerIdx);
-  
-  if(!edgeIsDead(LatchBB->invar, HeaderBBI)) {
-    SAFE_DROP_REF(LatchBB->localStore);
-  }
-
-}
-
-void PeelAttempt::dropExitingStoreRefs() {
-
- for(std::vector<PeelIteration*>::iterator it = Iterations.begin(), it2 = Iterations.end(); it != it2; ++it)
-    (*it)->dropExitingStoreRefs();
-
-}
-
-// Drop store references that are no longer needed from a loop exploration
-// that failed to terminate.
-void PeelAttempt::dropNonterminatedStoreRefs() {
-
-  dropExitingStoreRefs();
-  Iterations.back()->dropLatchStoreRef();
-
-}
-
-void PeelIteration::checkFinalIteration() {
-
-  // Check whether we now have evidence the loop terminates this time around
-  // If it does, queue consideration of each exit PHI; by LCSSA these must belong to our parent.
-
-  ShadowBBInvar* LatchBB = getBBInvar(parentPA->L->latchIdx);
-  ShadowBBInvar* HeaderBB = getBBInvar(parentPA->L->headerIdx);
-
-  if(edgeIsDead(LatchBB, HeaderBB) || pass->assumeEndsAfter(&F, getBBInvar(L->headerIdx)->BB, iterationCount)) {
-
-    iterStatus = IterationStatusFinal;
-
-  }
-
-}
-
-PeelIteration* PeelAttempt::getIteration(unsigned iter) {
-
-  if(Iterations.size() > iter)
-    return Iterations[iter];
-
-  return 0;
-
-}
-
-PeelIteration* PeelAttempt::getOrCreateIteration(unsigned iter) {
-
-  if(PeelIteration* PI = getIteration(iter))
-    return PI;
-
-  //  if(MaxContexts != 0 && pass->SeqNumber > MaxContexts)
-  //    return 0;
-  
-  LPDEBUG("Peeling iteration " << iter << " of loop " << getLName() << "\n");
-
-  mainPhaseProgress();
-
-  assert(iter == Iterations.size());
-
-  PeelIteration* NewIter = new PeelIteration(pass, parent, this, F, iter, nesting_depth);
-  Iterations.push_back(NewIter);
-    
-  return NewIter;
-
-}
-
-PeelIteration* PeelIteration::getNextIteration() {
-
-  return parentPA->getIteration(this->iterationCount + 1);
-
-}
-
-bool PeelIteration::allExitEdgesDead() {
-
-  for(std::vector<std::pair<uint32_t, uint32_t> >::const_iterator EI = parentPA->L->exitEdges.begin(), 
-	EE = parentPA->L->exitEdges.end(); EI != EE; ++EI) {
-
-    ShadowBBInvar* EStart = getBBInvar(EI->first);
-    ShadowBBInvar* EEnd = getBBInvar(EI->second);
-
-    if((!edgeIsDead(EStart, EEnd)) && !isExceptionEdge(EStart, EEnd))
-      return false;
-
-  }
-
-  return true;
-
-}
-
-PeelIteration* PeelIteration::getOrCreateNextIteration() {
-
-  if(PeelIteration* Existing = getNextIteration())
-    return Existing;
-
-  if(iterStatus == IterationStatusFinal) {
-    LPDEBUG("Loop known to exit: will not create next iteration\n");
-    return 0;
-  }
-  
-  const std::pair<uint32_t, uint32_t>& OE = parentPA->L->optimisticEdge;
-
-  bool willIterate = parentPA->L->alwaysIterate;
-
-  if((!willIterate) && OE.first != 0xffffffff) {
-    ShadowBBInvar* OE1 = getBBInvar(OE.first);
-    ShadowBBInvar* OE2 = getBBInvar(OE.second);
-    willIterate = edgeIsDead(OE1, OE2);
-  }
-
-  // Cancel iteration if the latch edge is outright killed.
-  // Usually this is case due to optimistic edges and such, but could also result from
-  // executing unreachable within the loop.
-  if(willIterate) {
-    ShadowBBInvar* latchBB = getBBInvar(parentPA->L->latchIdx);
-    ShadowBBInvar* headerBB = getBBInvar(parentPA->L->headerIdx);
-    if(edgeIsDead(latchBB, headerBB))
-      return 0;
-  }
-
-  if(!willIterate)
-    willIterate = allExitEdgesDead();
-
-  if(!willIterate) {
-
-    LPDEBUG("Won't peel loop " << getLName() << " yet because at least one exit edge is still alive\n");
-    return 0;
-      
-  }
-  /*
-  else if(iterationCount > 1000) {
-
-    LPDEBUG("Won't peel loop " << getLName() << ": max iterations 1000\n");
-    return 0;
-
-  }
-  */
-
-  //errs() << "Peel loop " << getLName() << "\n";
-
-  iterStatus = IterationStatusNonFinal;
-  LPDEBUG("Loop known to iterate: creating next iteration\n");
-  return parentPA->getOrCreateIteration(this->iterationCount + 1);
-
-}
-
-PeelAttempt* IntegrationAttempt::getPeelAttempt(const ShadowLoopInvar* L) {
-
-  DenseMap<const ShadowLoopInvar*, PeelAttempt*>::const_iterator it = peelChildren.find(L);
-  if(it != peelChildren.end())
-    return it->second;
-
-  return 0;
-
-}
-
-PeelAttempt* IntegrationAttempt::getOrCreatePeelAttempt(const ShadowLoopInvar* NewL) {
-
-  if(pass->shouldIgnoreLoop(&F, getBBInvar(NewL->headerIdx)->BB))
-    return 0;
-
-  if(PeelAttempt* PA = getPeelAttempt(NewL))
-    return PA;
-
-  if(MaxContexts != 0 && pass->IAs.size() > MaxContexts)
-    return 0;
- 
-  // Preheaders only have one successor (the header), so this is enough.
-  
-  ShadowBB* preheaderBB = getBB(NewL->preheaderIdx);
-  if(!preheaderBB->isMarkedCertainOrAssumed()) {
-   
-    LPDEBUG("Will not expand loop " << getBBInvar(NewL->headerIdx)->BB->getName() << " because the preheader is not certain/assumed to execute\n");
-    return 0;
-
-  }
-
-  LPDEBUG("Inlining loop with header " << getBBInvar(NewL->headerIdx)->BB->getName() << "\n");
-  PeelAttempt* LPA = new PeelAttempt(pass, this, F, NewL, nesting_depth + 1);
-  peelChildren[NewL] = LPA;
-
-  return LPA;
-
-}
-
-void InlineAttempt::getLiveReturnVals(SmallVector<ShadowValue, 4>& Vals) {
-
-  for(uint32_t i = 0; i < nBBs; ++i) {
-
-    if(ShadowBB* BB = BBs[i]) {
-
-      ShadowInstruction* TI = &(BB->insts.back());
-
-      // The localStore check determines whether this block was
-      // abandoned due to e.g. a call that cannot return.
-
-      if(inst_is<ReturnInst>(TI) && BB->localStore)
-	Vals.push_back(TI->getOperand(0));
-
-    }
-
-  }
-
-}
-
-void InlineAttempt::visitLiveReturnBlocks(ShadowBBVisitor& V) {
-
-  for(uint32_t i = 0; i < nBBs; ++i) {
-
-    if(ShadowBB* BB = BBs[i]) {
-
-      ShadowInstruction* TI = &(BB->insts.back());
-      if(inst_is<ReturnInst>(TI))
-	V.visit(BB, 0, false);
-
-    }
-
-  }
-
-}
-
-// Store->Load forwarding helpers:
-
-BasicBlock* InlineAttempt::getEntryBlock() {
-
-  return &F.getEntryBlock();
-
-}
-
-BasicBlock* PeelIteration::getEntryBlock() {
-  
-  return getBBInvar(L->headerIdx)->BB;
-
-}
-
-bool InlineAttempt::isRootMainCall() {
-
-  return (!Callers.size()) && F.getName() == RootFunctionName;
-
-}
-
-bool llvm::isGlobalIdentifiedObject(ShadowValue V) {
-  
-  switch(V.t) {
-  case SHADOWVAL_PTRIDX:
-    return true;
-  case SHADOWVAL_ARG:
-    return V.u.A->IA->isRootMainCall();
-  case SHADOWVAL_GV:
-    return true;
-  case SHADOWVAL_OTHER:
-    return isIdentifiedObject(V.u.V);
-  case SHADOWVAL_CI8:
-  case SHADOWVAL_CI16:
-  case SHADOWVAL_CI32:
-  case SHADOWVAL_CI64:
-    return false;
-  default:
-    release_assert(0 && "Bad value type in isGlobalIdentifiedObject");
-    llvm_unreachable("Bad value type in isGlobalIdentifiedObject");
-  }
-
-}
-
-void InlineAttempt::getVarArg(int64_t idx, ImprovedValSet*& Result) {
-
-  release_assert(idx >= ImprovedVal::first_any_arg && idx < ImprovedVal::max_arg);
-  uint32_t argIdx = idx - ImprovedVal::first_any_arg;
-
-  // Skip past the normal args:
-  argIdx += F.arg_size();
-
-  if(argIdx < argShadows.size())
-     copyImprovedVal(ShadowValue(&argShadows[argIdx]), Result);
-  else {
-    
-    LPDEBUG("Vararg index " << idx << ": out of bounds\n");
-    Result = newOverdefIVS();
-
-  }
-
-}
-
-void PeelIteration::getVarArg(int64_t idx, ImprovedValSet*& Result) {
-
-  parent->getVarArg(idx, Result);
-
-}
-
-void PeelIteration::describe(raw_ostream& Stream) const {
-  
-  Stream << "(Loop " << getLName() << "/" << iterationCount << "/" << SeqNumber << ")";
-
-}
-
-
-void InlineAttempt::describe(raw_ostream& Stream) const {
-
-  Stream << "(" << F.getName() << "/" << SeqNumber << ")";
-
-}
-
-void PeelIteration::describeBrief(raw_ostream& Stream) const {
-
-  Stream << iterationCount;
-
-}
-
-void InlineAttempt::describeBrief(raw_ostream& Stream) const {
-
-  Stream << F.getName();
-
-}
-
-// GDB callable:
-void IntegrationAttempt::dump() const {
-
-  describe(outs());
-
-}
-
-void InlineAttempt::printHeader(raw_ostream& OS) const {
-  
-  OS << (Callers.empty() ? "Root " : "") << "Function " << F.getName();
-  if(isPathCondition)
-    OS << " pathcond at " << Callers[0]->parent->invar->BB->getName();
-  else if((!Callers.empty()) && F.getFunctionType()->getReturnType()->isVoidTy())
-    OS << " at " << itcache(Callers[0], true);
-  OS << " / " << SeqNumber;
-
-}
-
-void PeelIteration::printHeader(raw_ostream& OS) const {
-
-  OS << "Loop " << getLName() << " iteration " << iterationCount;
-  OS << " / " << SeqNumber;
-
-}
-
-void PeelAttempt::printHeader(raw_ostream& OS) const {
-  
-  OS << "Loop " << getLName();
-  OS << " / " << SeqNumber;
-
-}
-
-std::string IntegrationAttempt::getFunctionName() {
-
-  return F.getName();
-
-}
-
-void PeelAttempt::print(raw_ostream& OS) const {
-
-  OS << nestingIndent() << "Loop " << getLName() << (Iterations.back()->iterStatus == IterationStatusFinal ? "(terminated)" : "(not terminated)") << "\n";
-
-  for(std::vector<PeelIteration*>::const_iterator it = Iterations.begin(), it2 = Iterations.end(); it != it2; ++it) {
-
-    (*it)->print(OS);
-
-  }
-
-}
-
-void IntegrationAttempt::print(raw_ostream& OS) const {
-
-  OS << nestingIndent();
-  printHeader(OS);
-  OS << ": improved " << improvedInstructions << "/" << improvableInstructions << "\n";
-
-  for(IAIterator it = child_calls_begin(this), it2 = child_calls_end(this); it != it2; ++it) {
-    it->second->print(OS);
-  }
-
-  for(DenseMap<const ShadowLoopInvar*, PeelAttempt*>::const_iterator it = peelChildren.begin(), it2 = peelChildren.end(); it != it2; ++it) {
-    it->second->print(OS);
-  }
-
-}
-
-unsigned IntegrationAttempt::getTotalInstructions() {
-
-  return improvableInstructions;
-
-}
-
-unsigned IntegrationAttempt::getElimdInstructions() {
-
-  return improvedInstructions;
-
-}
-
-int64_t IntegrationAttempt::getTotalInstructionsIncludingLoops() {
-  
-  return improvableInstructionsIncludingLoops;
-
-}
-
-bool InlineAttempt::canDisable() {
-
-  return Callers.size() == 1;
-
-}
-
-bool PeelIteration::canDisable() {
-
-  return false;
-
-}
-
-std::string IntegrationAttempt::nestingIndent() const {
-
-  return ind(nesting_depth * 2);
-
-}
-
-std::string PeelAttempt::nestingIndent() const {
-
-  return ind(nesting_depth * 2);
-
-}
-
-// Implement data export functions:
-
-bool IntegrationAttempt::hasChildren() {
-
-  return (child_calls_begin(this) != child_calls_end(this)) || peelChildren.size();
-
-}
-
-bool PeelAttempt::hasChildren() {
-  
-  return Iterations.size() != 0;
-
-}
-
-void InlineAttempt::addExtraTagsFrom(PathConditions& PC, IntegratorTag* myTag) {
-
-  for(std::vector<PathFunc>::iterator it = PC.FuncPathConditions.begin(),
-	itend = PC.FuncPathConditions.end(); it != itend; ++it) {
-
-    if(it->stackIdx == UINT_MAX || it->stackIdx == targetCallInfo->targetStackDepth) {
-
-      // May happen if the user has specified a limit on how many IAs
-      // should be explored.
-      if(!it->IA)
-	continue;
-
-      IntegratorTag* newTag = it->IA->createTag(myTag);
-      myTag->children.push_back(newTag);
-
-    }
-
-  }  
-
-}
-
-void IntegrationAttempt::addExtraTags(IntegratorTag* myTag) { }
-void InlineAttempt::addExtraTags(IntegratorTag* myTag) {
-
-  if(targetCallInfo)
-    addExtraTagsFrom(pass->pathConditions, myTag);
-  if(invarInfo->pathConditions)
-    addExtraTagsFrom(*invarInfo->pathConditions, myTag);
-
-}
-
-static uint32_t getTagBlockIdx(const IntegratorTag* t, IntegrationAttempt* Ctx) {
-
-  if(t->type == IntegratorTypeIA)
-    return (uint32_t)((InlineAttempt*)t->ptr)->SeqNumber;
-  else
-    return (uint32_t)((PeelAttempt*)t->ptr)->Iterations[0]->SeqNumber;
-
-}
-
-struct tagComp {
-
-  IntegrationAttempt* FromCtx;
-
-  bool operator()(const IntegratorTag* t1, const IntegratorTag* t2) {
-    
-    return getTagBlockIdx(t1, FromCtx) < getTagBlockIdx(t2, FromCtx);
-    
-  }
-
-  tagComp(IntegrationAttempt* C) : FromCtx(C) {}
-
-};
-
-IntegratorTag* IntegrationAttempt::createTag(IntegratorTag* parent) {
-
-  IntegratorTag* myTag = pass->newTag();
-  myTag->ptr = (void*)this;
-  myTag->type = IntegratorTypeIA;
-  myTag->parent = parent;
-  
-  for(IAIterator it = child_calls_begin(this),
-	it2 = child_calls_end(this); it != it2; ++it) {
-    
-    IntegratorTag* inlineTag = it->second->createTag(myTag);
-    myTag->children.push_back(inlineTag);
-
-  }
-
-  for(DenseMap<const ShadowLoopInvar*, PeelAttempt*>::iterator it = peelChildren.begin(),
-	it2 = peelChildren.end(); it != it2; ++it) {
-
-    IntegratorTag* peelTag = it->second->createTag(myTag);
-    myTag->children.push_back(peelTag);
-
-  }
-
-  addExtraTags(myTag);
-
-  tagComp C(this);
-  std::sort(myTag->children.begin(), myTag->children.end(), C);
-
-  return myTag;
-
-}
-
-IntegratorTag* PeelAttempt::createTag(IntegratorTag* parent) {
-
-  IntegratorTag* myTag = pass->newTag();
-  myTag->ptr = (void*)this;
-  myTag->type = IntegratorTypePA;
-  myTag->parent = parent;
-  
-  for(std::vector<PeelIteration*>::iterator it = Iterations.begin(), 
-	it2 = Iterations.end(); it != it2; ++it) {
-
-    IntegratorTag* iterTag = (*it)->createTag(myTag);
-    myTag->children.push_back(iterTag);
-
-  }
-
-  return myTag;
-
-}
-
-void IntegrationAttempt::dumpMemoryUsage(int indent) {
-
-  errs() << ind(indent);
-  describeBrief(errs());
-
-  for(IAIterator II = child_calls_begin(this), IE = child_calls_end(this); II != IE; II++) {
-    II->second->dumpMemoryUsage(indent+2);
-  } 
-  for(DenseMap<const ShadowLoopInvar*, PeelAttempt*>::iterator PI = peelChildren.begin(), PE = peelChildren.end(); PI != PE; PI++) {
-    PI->second->dumpMemoryUsage(indent+1);
-  }
-
-}
-
-void PeelAttempt::dumpMemoryUsage(int indent) {
-
-  errs() << ind(indent) << "Loop " << getLName() << " (" << Iterations.size() << " iterations)\n";
-  for(std::vector<PeelIteration*>::iterator it = Iterations.begin(), it2 = Iterations.end(); it != it2; ++it)
-    (*it)->dumpMemoryUsage(indent+1);
-
-}
-
-std::string InlineAttempt::getShortHeader() {
- 
-  if(isCommitted())
-    return pass->shortHeaders[this];
- 
-  std::string ret;
-  raw_string_ostream ROS(ret);
-  printHeader(ROS);
-  ROS.flush();
-  return ret;
-
-}
-
-std::string PeelIteration::getShortHeader() {
-
-  std::string ret;
-  raw_string_ostream ROS(ret);
-  ROS << "Iteration " << iterationCount;
-  ROS.flush();
-  return ret;
-
-}
-
-std::string PeelAttempt::getShortHeader() {
-
-  std::string ret;
-  raw_string_ostream ROS(ret);
-  printHeader(ROS);
-  ROS.flush();
-  return ret;
-
-}
-
-IntegratorTag* llvm::searchFunctions(IntegratorTag* thisTag, std::string& search, IntegratorTag*& startAt) {
-
-  if(startAt == thisTag) {
-    
-    startAt = 0;
-
-  }
-  else if(!startAt) {
-    
-    if(thisTag->type == IntegratorTypeIA) {
-
-      IntegrationAttempt* IA = (IntegrationAttempt*)thisTag->ptr;
-
-      if(IA->getShortHeader().find(search) != std::string::npos) {
-      
-	return thisTag;
-
-      }
-
-    }
-
-  }
-
-  for(std::vector<IntegratorTag*>::iterator it = thisTag->children.begin(), 
-	itend = thisTag->children.end(); it != itend; ++it) {
-
-    if(IntegratorTag* SubRes = searchFunctions(*it, search, startAt))
-      return SubRes;
-
-  }
-
-  return 0;
-
-}
-
-bool llvm::allowTotalDefnImplicitCast(Type* From, Type* To) {
-
-  if(From == To)
-    return true;
-
-  if(From->isPointerTy() && To->isPointerTy())
-    return true;
-
-  return false;
-
-}
-
-bool llvm::allowTotalDefnImplicitPtrToInt(Type* From, Type* To, const DataLayout* TD) {
-
-  return From->isPointerTy() && To->isIntegerTy() && TD->getTypeSizeInBits(To) >= TD->getTypeSizeInBits(From);
-
-}
-
-// Target == 0 -> don't care about the returned type.
-Constant* llvm::extractAggregateMemberAt(Constant* FromC, int64_t Offset, Type* Target, uint64_t TargetSize, const DataLayout* TD) {
-
-  Type* FromType = FromC->getType();
-  uint64_t FromSize = (TD->getTypeSizeInBits(FromType) + 7) / 8;
-
-  if(Offset == 0 && TargetSize == FromSize) {
-    if(!Target)
-      return FromC;
-    if(allowTotalDefnImplicitCast(FromType, Target))
-      return (FromC);
-    else if(allowTotalDefnImplicitPtrToInt(FromType, Target, TD))
-      return ConstantExpr::getPtrToInt(FromC, Target);
-    DEBUG(dbgs() << "Can't use simple element extraction because load implies cast from " << (*(FromType)) << " to " << (*Target) << "\n");
-    return 0;
-  }
-
-  if(Offset < 0 || Offset + TargetSize > FromSize) {
-
-    DEBUG(dbgs() << "Can't use element extraction because offset " << Offset << " and size " << TargetSize << " are out of bounds for object with size " << FromSize << "\n");
-    return 0;
-
-  }
-
-  if(isa<ConstantAggregateZero>(FromC) && Offset + TargetSize <= FromSize) {
-
-    // Wholly subsumed within a zeroinitialiser:
-    if(!Target) {
-      Target = Type::getIntNTy(FromC->getContext(), TargetSize * 8);
-    }
-    return (Constant::getNullValue(Target));
-
-  }
-
-  if(isa<UndefValue>(FromC)) {
-
-    if(!Target)
-      Target = Type::getIntNTy(FromC->getContext(), TargetSize * 8);
-    return UndefValue::get(Target);
-
-  }
-
-  uint64_t StartE, StartOff, EndE, EndOff;
-  bool mightWork = false;
-
-  if(ConstantArray* CA = dyn_cast<ConstantArray>(FromC)) {
-
-    mightWork = true;
-    
-    Type* EType = CA->getType()->getElementType();
-    uint64_t ESize = (TD->getTypeSizeInBits(EType) + 7) / 8;
-    
-    StartE = Offset / ESize;
-    StartOff = Offset % ESize;
-    EndE = (Offset + TargetSize) / ESize;
-    EndOff = (Offset + TargetSize) % ESize;
-
-  }
-  else if(ConstantStruct* CS = dyn_cast<ConstantStruct>(FromC)) {
-
-    mightWork = true;
-
-    const StructLayout* SL = TD->getStructLayout(CS->getType());
-    if(!SL) {
-      DEBUG(dbgs() << "Couldn't get struct layout for type " << *(CS->getType()) << "\n");
-      return 0;
-    }
-
-    StartE = SL->getElementContainingOffset(Offset);
-    StartOff = Offset - SL->getElementOffset(StartE);
-    EndE = SL->getElementContainingOffset(Offset + TargetSize);
-    EndOff = (Offset + TargetSize) - SL->getElementOffset(EndE);
-
-  }
-
-  if(mightWork) {
-    if(StartE == EndE || (StartE + 1 == EndE && !EndOff)) {
-      // This is a sub-access within this element.
-      return extractAggregateMemberAt(cast<Constant>(FromC->getOperand(StartE)), StartOff, Target, TargetSize, TD);
-    }
-    DEBUG(dbgs() << "Can't use simple element extraction because load spans multiple elements\n");
-  }
-  else {
-    DEBUG(dbgs() << "Can't use simple element extraction because load requires sub-field access\n");
-  }
-
-  return 0;
-
-}
-
-Constant* llvm::constFromBytes(unsigned char* Bytes, Type* Ty, const DataLayout* TD) {
-
-  if(Ty->isVectorTy() || Ty->isFloatingPointTy() || Ty->isIntegerTy()) {
-
-    uint64_t TyBits = TD->getTypeSizeInBits(Ty);
-    uint64_t TySize = TyBits / 8;
-    Constant* IntResult = intFromBytes((const uint64_t*)Bytes, (TySize + 7) / 8, TyBits, Ty->getContext());
-      
-    if(Ty->isIntegerTy()) {
-      assert(Ty == IntResult->getType());
-      return IntResult;
-    }
-    else {
-      assert(TD->getTypeSizeInBits(IntResult->getType()) == TD->getTypeSizeInBits(Ty));
-      // We know the target type does not contain non-null pointers
-
-      Constant* Result = ConstantExpr::getBitCast(IntResult, Ty); // The bitcast might eval here
-      if(ConstantExpr* CE = dyn_cast_or_null<ConstantExpr>(Result))
-	Result = ConstantFoldConstantExpression(CE, *TD);
-      if(!Result) {
-	DEBUG(dbgs() << "Failed to fold casting " << *(IntResult) << " to " << *(Ty) << "\n");
-	return 0;
-      }
-      else {
-	return Result;
-      }
-    }
-	
-  }
-  else if(Ty->isPointerTy()) {
-
-    uint64_t PtrSize = TD->getTypeStoreSize(Ty);
-    for(unsigned i = 0; i < PtrSize; ++i) {
-      
-      // Only null pointers can be synth'd from bytes
-      if(Bytes[i])
-	return 0;
-
-    }
-
-    return Constant::getNullValue(Ty);
-
-  }
-  else if(ArrayType* ATy = dyn_cast<ArrayType>(Ty)) {
-
-    uint64_t ECount = ATy->getNumElements();
-    if(ECount == 0) {
-      DEBUG(dbgs() << "Can't produce a constant array of 0 length\n");
-      return 0;
-    }
-
-    // I *think* arrays are always dense, i.e. it's for the child type to specify padding.
-    Type* EType = ATy->getElementType();
-    uint64_t ESize = (TD->getTypeSizeInBits(EType) + 7) / 8;
-    std::vector<Constant*> Elems;
-    Elems.reserve(ECount);
-
-    uint64_t Offset = 0;
-    for(uint64_t i = 0; i < ECount; ++i, Offset += ESize) {
-
-=======
->>>>>>> 623a68be
       Constant* NextE = constFromBytes(&(Bytes[Offset]), EType, TD);
       if(!NextE)
 	return 0;
       Elems.push_back(NextE);
-<<<<<<< HEAD
 
     }
 
@@ -1484,1731 +382,6 @@
 
 }
 
-void LLPEAnalysisPass::print(raw_ostream &OS, const Module* M) const {
-  RootIA->print(OS);
-}
-
-void LLPEAnalysisPass::releaseMemory(void) {
-  if(RootIA) {
-    delete RootIA;
-    RootIA = 0;
-  }
-
-  std::string command;
-  raw_string_ostream ROS(command);
-  ROS << "rm -rf " << ihp_workdir;
-  ROS.flush();
-  
-  if(system(command.c_str()) != 0) {
-
-    errs() << "Warning: failed to delete " << ihp_workdir << "\n";
-
-  }
-  
-}
-
-/*
-static Value* getWrittenPointer(Instruction* I) {
-
-  if(StoreInst* SI = dyn_cast<StoreInst>(I))
-    return SI->getPointerOperand();
-  else if(MemIntrinsic* MI = dyn_cast<MemIntrinsic>(I))
-    return MI->getDest();
-  return 0;
-
-}
-*/
-
-namespace llvm {
-
-  void DSEDump(IntegrationAttempt*);
-  void TLDump(IntegrationAttempt*);
-
-}
-
-static bool getFileSha1(std::string& Filename, unsigned char* hash) {
-
-  SHA_CTX hashctx;
-  if(!SHA1_Init(&hashctx)) {
-
-    errs() << "SHA1_Init\n";
-    return false;
-
-  }
-	
-  int filefd = open(Filename.c_str(), O_RDONLY);
-  if(filefd == -1) {
-	  
-    errs() << "Cannot open " << Filename << "\n";
-    return false;
-
-  }
-	
-  char readbuf[4096];
-  int thisread;
-
-  while((thisread = read(filefd, readbuf, 4096)) > 0) {
-
-    if(!SHA1_Update(&hashctx, readbuf, thisread)) {
-
-      errs() << "SHA1_Update\n";
-      return false;
-
-    }
-
-  }
-
-  if(thisread == -1) {
-
-    errs() << "Read failed for " << Filename << "\n";
-    close(filefd);
-    return false;
-
-  }
-
-  if(!SHA1_Final(hash, &hashctx)) {
-
-    errs() << "SHA1_Final\n";
-    close(filefd);
-    return false;;
-
-  }
-
-  close(filefd);
-  return true;
-
-}
-
-static time_t getFileMtime(std::string& filename) {
-
-  struct stat st;
-  int ret = ::stat(filename.c_str(), &st);
-  if(ret == -1) {
-
-    errs() << "Failed to stat " << filename << "\n";
-    return 0;
-
-  }
-
-  return st.st_mtime;
-  
-}
-
-void LLPEAnalysisPass::writeLliowdConfig() {
-
-  raw_ostream* Outp;
-  std::unique_ptr<raw_fd_ostream> Fdp;
-
-  if(llioConfigFile.empty()) {
-
-    errs() << "No config file specified, writing to stdout\n";
-    Outp = &outs();
-
-  }
-  else {
-
-    std::error_code openerror;
-    Fdp.reset(new raw_fd_ostream(llioConfigFile.c_str(), openerror, sys::fs::F_None));
-    if(openerror) {
-
-      errs() << "Failed to open " << llioConfigFile << ", using stdout: " << openerror.message() << "\n";
-      Fdp.reset();
-      Outp = &outs();
-
-    }
-    else {
-
-      Outp = Fdp.get();
-
-    }
-
-  }
-
-  raw_ostream& Out = *Outp;
-
-  for(std::vector<std::string>::iterator it = llioDependentFiles.begin(),
-	itend = llioDependentFiles.end(); it != itend; ++it) {
-
-    SmallVector<char, 256> relPath;
-    for(unsigned i = 0, ilim = it->size(); i != ilim; ++i)
-      relPath.push_back((*it)[i]);
-
-    llvm::sys::fs::make_absolute(relPath);
-
-    StringRef printPath(relPath.data(), relPath.size());
-
-    Out << "\t" << printPath << " " << getFileMtime(*it) << " ";
-
-    unsigned char hash[SHA_DIGEST_LENGTH];
-
-    if(getFileSha1(*it, hash)) {
-
-      for(int i = 0; i < SHA_DIGEST_LENGTH; ++i) {
-
-	if(hash[i]/16 == 0)
-	  Out << '0';
-	Out.write_hex(hash[i]);
-
-      }
-
-      Out << "\n";
-
-    }
-
-  }
-
-}
-
-void LLPEAnalysisPass::commit() {
-
-  if(!(omitChecks || llioDependentFiles.empty())) {
-
-    writeLliowdConfig();
-
-    BasicBlock* preludeBlock = 0;
-
-    if(llioPreludeStackIdx == -1) {
-
-      Function* writePreludeFn = llioPreludeFn;
-      if(llioPreludeFn == &RootIA->F)
-	writePreludeFn = RootIA->CommitF;
-
-      if(writePreludeFn)
-	preludeBlock = &writePreludeFn->getEntryBlock();
-
-    }
-
-    // Add an lliowd_init() prelude to the beginning of the requested function:
-    if(preludeBlock) {
-
-      BasicBlock::iterator it = preludeBlock->begin();
-      while(it != preludeBlock->end() && isa<AllocaInst>(it))
-	++it;
-
-      Type* Void = Type::getVoidTy(preludeBlock->getContext());
-      Constant* WDInit = getGlobalModule()->getOrInsertFunction("lliowd_init", Void, NULL);
-      CallInst::Create(WDInit, ArrayRef<Value*>(), "", &*it);
-
-    }
-
-  }
-
-  if(!StatsFile.empty()) {
-
-    postCommitStats();
-    
-    std::error_code error;
-    raw_fd_ostream RFO(StatsFile.c_str(), error, sys::fs::F_None);
-    if(error)
-      errs() << "Failed to open " << StatsFile << ": " << error.message() << "\n";
-    else
-      stats.print(RFO);
-  }
-
-  RootIA->F.replaceAllUsesWith(RootIA->CommitF);
-
-  // Also exchange names so that external users will use this new version:
-  std::string oldFName;
-  {
-    raw_string_ostream RSO(oldFName);
-    RSO << RootIA->F.getName() << ".old";
-  }
-
-  RootIA->CommitF->takeName(&(RootIA->F));
-  RootIA->F.setName(oldFName);
-
-  errs() << "\n";
-
-}
-
-static void dieEnvUsage() {
-
-  errs() << "--spec-env must have form N,filename where N is an integer\n";
-  exit(1);
-
-}
-
-static void dieArgvUsage() {
-
-  errs() << "--spec-argv must have form M,N,filename where M and N are integers\n";
-  exit(1);
-
-}
-
-static void dieSpecUsage() {
-
-  errs() << "--spec-param must have form N,param-spec where N is an integer\n";
-  exit(1);
-
-}
-
-static bool parseIntCommaString(const std::string& str, long& idx, std::string& rest) {
-
-  size_t splitIdx = str.find(',');
-
-  if(splitIdx == std::string::npos || splitIdx == 0 || splitIdx == EnvFileAndIdx.size() - 1) {
-    return false;
-  }
-  
-  rest = str.substr(splitIdx + 1);
-  std::string idxstr = str.substr(0, splitIdx);
-  char* IdxEndPtr;
-  idx = strtol(idxstr.c_str(), &IdxEndPtr, 10);
-  
-  if(IdxEndPtr - idxstr.c_str() != (int64_t)idxstr.size()) {
-    return false;
-  }
-  
-  return true;
-
-}
-
-static void parseFB(const char* paramName, const std::string& arg, Module& M, Function*& F, BasicBlock*& BB1) {
-
-  std::string FName, BB1Name;
-  size_t firstComma = arg.find(',');
-  if(firstComma == std::string::npos) {
-    errs() << "--" << paramName << " must have the form fname,bbname\n";
-    exit(1);
-  }
-
-  FName = arg.substr(0, firstComma);
-  BB1Name = arg.substr(firstComma + 1);
-
-  F = M.getFunction(FName);
-  if(!F) {
-    errs() << "No such function " << FName << "\n";
-    exit(1);
-  }
-
-  BB1 = 0;
-
-  for(Function::iterator FI = F->begin(), FE = F->end(); FI != FE; ++FI) {
-
-    if(FI->getName() == BB1Name) {
-      BB1 = &*FI;
-      break;
-    }
-
-  }
-
-  if(!BB1) {
-    errs() << "No such block " << BB1Name << " in " << FName << "\n";
-    exit(1);
-  }
-
-}
-
-static void parseFBB(const char* paramName, const std::string& arg, Module& M, Function*& F, BasicBlock*& BB1, BasicBlock*& BB2) {
-
-  std::string FName, BB1Name, BB2Name;
-  size_t firstComma = arg.find(',');
-  size_t secondComma = std::string::npos;
-  if(firstComma != std::string::npos)
-    secondComma = arg.find(',', firstComma+1);
-  if(firstComma == std::string::npos || secondComma == std::string::npos) {
-    errs() << "--" << paramName << " must have the form fname,bbname,bbname\n";
-    exit(1);
-  }
-
-  FName = arg.substr(0, firstComma);
-  BB1Name = arg.substr(firstComma + 1, (secondComma - firstComma) - 1);
-  BB2Name = arg.substr(secondComma + 1);
-
-  F = M.getFunction(FName);
-  if(!F) {
-    errs() << "No such function " << FName << "\n";
-    exit(1);
-  }
-
-  BB1 = BB2 = 0;
-
-  for(Function::iterator FI = F->begin(), FE = F->end(); FI != FE; ++FI) {
-
-    if(FI->getName() == BB1Name)
-      BB1 = &*FI;
-    if(FI->getName() == BB2Name)
-      BB2 = &*FI;
-
-  }
-
-  if(!BB1) {
-    errs() << "No such block " << BB1Name << " in " << FName << "\n";
-    exit(1);
-  }
-  if(!BB2) {
-    errs() << "No such block " << BB2Name << " in " << FName << "\n";
-    exit(1);
-  }
-
-}
-
-static void parseFBI(const char* paramName, const std::string& arg, Module& M, Function*& F, BasicBlock*& BB, uint64_t& IOut) {
-
-  std::string FName, BBName, IStr;
-  size_t firstComma = arg.find(',');
-  size_t secondComma = std::string::npos;
-  if(firstComma != std::string::npos)
-    secondComma = arg.find(',', firstComma+1);
-  if(firstComma == std::string::npos || secondComma == std::string::npos) {
-    errs() << "--" << paramName << " must have the form fname,bbname,int\n";
-    exit(1);
-  }
-
-  FName = arg.substr(0, firstComma);
-  BBName = arg.substr(firstComma + 1, (secondComma - firstComma) - 1);
-  IStr = arg.substr(secondComma + 1);
-
-  F = M.getFunction(FName);
-  if(!F) {
-    errs() << "No such function " << FName << "\n";
-    exit(1);
-  }
-
-  BB = 0;
-
-  for(Function::iterator FI = F->begin(), FE = F->end(); FI != FE; ++FI) {
-
-    if(FI->getName() == BBName)
-      BB = &*FI;
-
-  }
-
-  if(!BB) {
-    errs() << "No such block " << BBName << " in " << FName << "\n";
-    exit(1);
-  }
-
-  char* IdxEndPtr;
-  IOut = strtol(IStr.c_str(), &IdxEndPtr, 10);
-  
-  if(IdxEndPtr - IStr.c_str() != (int64_t)IStr.size()) {
-    errs() << "Couldn't parse " << IStr << " as an integer\n";
-    exit(1);
-  }
-
-}
-
-void LLPEAnalysisPass::setParam(InlineAttempt* IA, long Idx, Constant* Val) {
-
-  Type* Target = IA->F.getFunctionType()->getParamType(Idx);
-
-  if(Val->getType() != Target) {
-
-    errs() << "Type mismatch: constant " << *Val << " supplied for parameter of type " << *Target << "\n";
-    exit(1);
-
-  }
-
-  ImprovedValSetSingle* ArgPB = newIVS();
-  getImprovedValSetSingle(ShadowValue(Val), *ArgPB);
-  if(ArgPB->Overdef || ArgPB->Values.size() != 1) {
-
-    errs() << "Couldn't get a PB for " << *Val << "\n";
-    exit(1);
-
-  }
-
-  IA->argShadows[Idx].i.PB = ArgPB;
-
-}
-
-#define CHECK_ARG(i, c) if(((uint32_t)i) >= c.size()) { errs() << "Function " << F.getName() << " has does not have a (zero-based) argument #" << i << "\n"; exit(1); }
-
-static int64_t getInteger(std::string& s, const char* desc) {
-
-  char* end;
-  int64_t instIndex = strtoll(s.c_str(), &end, 10);
-  if(s.empty() || *end) {
-    errs() << desc << " not an integer\n";
-    exit(1);
-  }
-  return instIndex;
-
-}
-
-static bool tryGetInteger(std::string& s, int64_t& out) {
-
-  char* end;
-  out = strtoll(s.c_str(), &end, 10);
-  return !(s.empty() || *end);
-
-}
-
-uint32_t llvm::findBlock(ShadowFunctionInvar* SFI, StringRef name) {
-
-  for(uint32_t i = 0; i < SFI->BBs.size(); ++i) {
-    if(SFI->BBs[i].BB->getName() == name)
-      return i;
-  }  
-
-  errs() << "Block " << name << " not found\n";
-  exit(1);
-
-}
-
-uint32_t llvm::findBlock(ShadowFunctionInvar* SFI, BasicBlock* BB) {
-
-  for(uint32_t i = 0; i < SFI->BBs.size(); ++i) {
-    if(SFI->BBs[i].BB == BB)
-      return i;
-  }  
-
-  errs() << "Block " << BB->getName() << " not found\n";
-  exit(1);  
-
-}
-
-static BasicBlock* findBlockRaw(Function* F, std::string& name) {
-
-  for(Function::iterator FI = F->begin(), FE = F->end(); FI != FE; ++FI) {
-    if(((BasicBlock*)FI)->getName() == name)
-      return &*FI;
-  }
-
-  errs() << "Block " << name << " not found\n";
-  exit(1);
-
-}
-
-void LLPEAnalysisPass::parseArgs(Function& F, std::vector<Constant*>& argConstants, uint32_t& argvIdxOut) {
-
-  this->mallocAlignment = MallocAlignment;
-  
-  if(EnvFileAndIdx != "") {
-
-    long idx;
-    std::string EnvFile;
-    if(!parseIntCommaString(EnvFileAndIdx, idx, EnvFile))
-      dieEnvUsage();
-
-    CHECK_ARG(idx, argConstants);
-    Constant* Env = loadEnvironment(*(F.getParent()), EnvFile);
-    argConstants[idx] = Env;
-
-  }
-
-  if(ArgvFileAndIdxs != "") {
-
-    long argcIdx;
-    std::string ArgvFileAndIdx;
-    if(!parseIntCommaString(ArgvFileAndIdxs, argcIdx, ArgvFileAndIdx))
-      dieArgvUsage();
-    long argvIdx;
-    std::string ArgvFile;
-    if(!parseIntCommaString(ArgvFileAndIdx, argvIdx, ArgvFile))
-      dieArgvUsage();
-
-    unsigned argc;
-    loadArgv(&F, ArgvFile, argvIdx, argc);
-    CHECK_ARG(argcIdx, argConstants);
-    argConstants[argcIdx] = ConstantInt::get(Type::getInt32Ty(F.getContext()), argc);
-    argvIdxOut = argvIdx;
-
-  }
-
-  for(cl::list<std::string>::const_iterator ArgI = SpecialiseParams.begin(), ArgE = SpecialiseParams.end(); ArgI != ArgE; ++ArgI) {
-
-    long idx;
-    std::string Param;
-    if(!parseIntCommaString(*ArgI, idx, Param))
-      dieSpecUsage();
-
-    Type* ArgTy = F.getFunctionType()->getParamType(idx);
-    
-    if(ArgTy->isIntegerTy()) {
-
-      char* end;
-      int64_t arg = strtoll(Param.c_str(), &end, 10);
-      if(end != (Param.c_str() + Param.size())) {
-
-	errs() << "Couldn't parse " << Param << " as in integer\n";
-	exit(1);
-
-      }
-
-      Constant* ArgC = ConstantInt::getSigned(ArgTy, arg);
-      CHECK_ARG(idx, argConstants);
-      argConstants[idx] = ArgC;
-
-    }
-    else if(PointerType* ArgTyP = dyn_cast<PointerType>(ArgTy)) {
-
-      Type* StrTy = Type::getInt8PtrTy(F.getContext());
-      Type* ElemTy = ArgTyP->getElementType();
-      
-      if(ArgTyP == StrTy) {
-
-	Constant* Str = ConstantDataArray::getString(F.getContext(), Param);
-	Constant* GStr = new GlobalVariable(Str->getType(), true, GlobalValue::InternalLinkage, Str, "specstr");
-	Constant* Zero = ConstantInt::get(Type::getInt64Ty(F.getContext()), 0);
-	Constant* GEPArgs[] = { Zero, Zero };
-	Constant* StrPtr = ConstantExpr::getGetElementPtr(StrTy, GStr, GEPArgs, 2);
-	CHECK_ARG(idx, argConstants);
-	argConstants[idx] = StrPtr;
-
-      }
-      else if(ElemTy->isFunctionTy()) {
-
-	Constant* Found = F.getParent()->getFunction(Param);
-
-	if(!Found) {
-
-	  // Check for a zero value, indicating a null pointer.
-	  char* end;
-	  int64_t arg = strtoll(Param.c_str(), &end, 10);
-
-	  if(arg || end != Param.c_str() + Param.size()) {
-
-	    errs() << "Couldn't find a function named " << Param << "\n";
-	    exit(1);
-
-	  }
-
-	  Found = Constant::getNullValue(ArgTyP);
-
-	}
-
-	CHECK_ARG(idx, argConstants);
-	argConstants[idx] = Found;
-
-      }
-      else {
-
-	errs() << "Setting pointers other than char* not supported yet\n";
-	exit(1);
-
-      }
-
-    }
-    else {
-
-      errs() << "Argument type " << *(ArgTy) << " not supported yet\n";
-      exit(1);
-
-    }
-
-  }
-
-  for(cl::list<std::string>::const_iterator ArgI = AlwaysInlineFunctions.begin(), ArgE = AlwaysInlineFunctions.end(); ArgI != ArgE; ++ArgI) {
-
-    Function* AlwaysF = F.getParent()->getFunction(*ArgI);
-    if(!AlwaysF) {
-      errs() << "No such function " << *ArgI << "\n";
-      exit(1);
-    }
-    alwaysInline.insert(AlwaysF);
-
-  }
-
-  for(cl::list<std::string>::const_iterator ArgI = AlwaysExploreFunctions.begin(), ArgE = AlwaysExploreFunctions.end(); ArgI != ArgE; ++ArgI) {
-
-    Function* AlwaysF = F.getParent()->getFunction(*ArgI);
-    if(!AlwaysF) {
-      errs() << "No such function " << *ArgI << "\n";
-      exit(1);
-    }
-    alwaysExplore.insert(AlwaysF);
-
-  }
-
-  for(cl::list<std::string>::const_iterator ArgI = OptimisticLoops.begin(), ArgE = OptimisticLoops.end(); ArgI != ArgE; ++ArgI) {
-
-    Function* LoopF;
-    BasicBlock *BB1, *BB2;
-
-    parseFBB("llpe-optimistic-loop", *ArgI, *(F.getParent()), LoopF, BB1, BB2);
-
-    optimisticLoopMap[std::make_pair(LoopF, BB1)] = BB2;
-
-  }
-
-  for(cl::list<std::string>::const_iterator ArgI = AlwaysIterLoops.begin(), ArgE = AlwaysIterLoops.end(); ArgI != ArgE; ++ArgI) {
-
-    Function* LoopF;
-    BasicBlock *HBB;
-
-    parseFB("llpe-always-iterate", *ArgI, *(F.getParent()), LoopF, HBB);
-    
-    alwaysIterLoops[LoopF].insert(HBB);
-
-  }
-
-  for(cl::list<std::string>::const_iterator ArgI = AssumeEdges.begin(), ArgE = AssumeEdges.end(); ArgI != ArgE; ++ArgI) {
-
-    Function* AssF;
-    BasicBlock *BB1, *BB2;
-    
-    parseFBB("llpe-assume-edge", *ArgI, *(F.getParent()), AssF, BB1, BB2);
-
-    assumeEdges[AssF].insert(std::make_pair(BB1, BB2));
-
-  }
-
-  for(cl::list<std::string>::const_iterator ArgI = IgnoreLoops.begin(), ArgE = IgnoreLoops.end(); ArgI != ArgE; ++ArgI) {
-
-    Function* LF;
-    BasicBlock* HBB;
-
-    parseFB("llpe-ignore-loop", *ArgI, *(F.getParent()), LF, HBB);
-
-    ignoreLoops[LF].insert(HBB);
-
-  }
-
-  for(cl::list<std::string>::const_iterator ArgI = IgnoreLoopsWithChildren.begin(), ArgE = IgnoreLoopsWithChildren.end(); ArgI != ArgE; ++ArgI) {
-
-    Function* LF;
-    BasicBlock* HBB;
-
-    parseFB("llpe-ignore-loop", *ArgI, *(F.getParent()), LF, HBB);
-
-    ignoreLoopsWithChildren[LF].insert(HBB);
-
-  }
-
-  for(cl::list<std::string>::const_iterator ArgI = LoopMaxIters.begin(), ArgE = LoopMaxIters.end(); ArgI != ArgE; ++ArgI) {
-
-    Function* LF;
-    BasicBlock* HBB;
-    uint64_t Count;
-    
-    parseFBI("llpe-loop-max", *ArgI, *(F.getParent()), LF, HBB, Count);
-
-    maxLoopIters[std::make_pair(LF, HBB)] = Count;
-
-  }
-
-  for(cl::list<std::string>::const_iterator ArgI = SpecialLocations.begin(), ArgE = SpecialLocations.end(); ArgI != ArgE; ++ArgI) {
-
-    std::istringstream istr(*ArgI);
-    std::string fName, sizeStr;
-    std::getline(istr, fName, ',');
-    std::getline(istr, sizeStr, ',');
-
-    if(fName.empty() || sizeStr.empty()) {
-
-      errs() << "-llpe-special-location must have form function_name,size\n";
-      exit(1);
-
-    }
-
-    Function* SpecF = F.getParent()->getFunction(fName);
-    if(!SpecF) {
-
-      errs() << "-llpe-special-location: no such function " << fName << "\n";
-      exit(1);
-
-    }
-
-    int64_t size = getInteger(sizeStr, "-llpe-special-location size");
-    SpecialLocationDescriptor& sd = specialLocations[SpecF];
-    sd.storeSize = (uint64_t)size;
-    ImprovedValSetSingle* Init = new ImprovedValSetSingle(ValSetTypeScalar);
-    Init->setOverdef();
-    sd.store.store = Init;
-   
-  }
-
-  for(cl::list<std::string>::const_iterator ArgI = ModelFunctions.begin(), ArgE = ModelFunctions.end(); ArgI != ArgE; ++ArgI) {
-
-    std::istringstream istr(*ArgI);
-    std::string realFName, modelFName;
-    std::getline(istr, realFName, ',');
-    std::getline(istr, modelFName, ',');
-
-    if(modelFName.empty() || realFName.empty()) {
-
-      errs() << "-llpe-model-function must have form original_name,new_name";
-      exit(1);
-
-    }
-
-    Function* realF = F.getParent()->getFunction(realFName);
-    Function* modelF = F.getParent()->getFunction(modelFName);
-    if((!realF) || !modelF) {
-
-      errs() << "-llpe-model-function: no such function " << realFName << " or " << modelFName << "\n";
-      exit(1);
-
-    }
-
-    modelFunctions[realF] = modelF;
-
-  }
-
-  for(cl::list<std::string>::const_iterator ArgI = YieldFunctions.begin(), ArgE = YieldFunctions.end(); ArgI != ArgE; ++ArgI) {
-
-    Function* YieldF = F.getParent()->getFunction(*ArgI);
-    if(!YieldF) {
-
-      errs() << "-llpe-yield-function: no such function " << *ArgI << "\n";
-      exit(1);
-
-    }
-    yieldFunctions.insert(YieldF);
-
-  }
-
-  for(cl::list<std::string>::iterator it = TargetStack.begin(), 
-	itend = TargetStack.end(); it != itend; ++it) {
-    
-    std::string& thisCall = *it;
-    
-    std::string fName, bbName, instIdxStr;
-
-    std::istringstream istr(thisCall);
-    std::getline(istr, fName, ',');
-    std::getline(istr, bbName, ',');
-    std::getline(istr, instIdxStr, ',');
-
-    if(fName.empty() || bbName.empty() || instIdxStr.empty()) {
-      errs() << "llpe-target-stack must have form functionName,blockName,index\n";
-      exit(1);
-    }
-
-    Function* StackF = F.getParent()->getFunction(fName);
-    if(!StackF) {
-      errs() << "Bad function in llpe-target-stack\n";
-      exit(1);
-    }
-
-    BasicBlock* BB = findBlockRaw(StackF, bbName);
-    uint32_t instIdx = (uint32_t)getInteger(instIdxStr, "llpe-target-stack instruction index");
-
-    if(instIdx >= BB->size()) {
-      errs() << "llpe-target-stack: call instruction index out of range\n";
-      exit(1);
-    }
-
-    BasicBlock::iterator TestBI = BB->begin();
-    std::advance(TestBI, instIdx);
-    if((!isa<CallInst>(TestBI)) && (!isa<InvokeInst>(TestBI))) {
-      errs() << "llpe-target-stack: index does not refer to a call or invoke\n";
-      exit(1);
-    }
-    
-    targetCallStack.push_back(std::make_pair(BB, instIdx));
-    
-  }
-
-  for(cl::list<std::string>::iterator it = SimpleVolatiles.begin(),
-	itend = SimpleVolatiles.end(); it != itend; ++it) {
-
-    Function* LoadF;
-    BasicBlock* BB;
-    uint64_t Offset;
-
-    parseFBI("llpe-simple-volatile-load", *it, *(F.getParent()), LoadF, BB, Offset);
-
-    BasicBlock::iterator BI = BB->begin();
-    std::advance(BI, Offset);
-
-    if(!(isa<LoadInst>(BI) || isa<AtomicRMWInst>(BI) || isa<AtomicCmpXchgInst>(BI))) {
-      errs() << "llpe-simple-volatile-load: " << *it << " does not denote an atomic op\n";
-      exit(1);
-    }
-
-    simpleVolatileLoads.insert(&*BI);
-
-  }
-
-  for(cl::list<std::string>::iterator it = LockDomains.begin(),
-	itend = LockDomains.end(); it != itend; ++it) {
-
-    Function* LockF;
-    BasicBlock* BB;
-    uint64_t Offset;
-
-    // TODO here: add a better specification of lock domain than just a list of globals!
-
-    size_t pos = 0;
-    for(uint32_t i = 0; i < 3; ++i) {
-
-      pos = it->find(',', pos);
-      if(pos == std::string::npos) {
-	errs() << "llpe-lock-domain: usage: lockf,lockblock,lockoffset,global1,...,globaln\n";
-	exit(1);
-      }
-      ++pos;
-
-    }
-
-    std::string FBI(*it, 0, pos - 1);
-
-    parseFBI("llpe-lock-domain", FBI, *(F.getParent()), LockF, BB, Offset);
-    BasicBlock::iterator BI = BB->begin();
-    std::advance(BI, Offset);
-    CallInst* CI = dyn_cast<CallInst>(BI);
-    
-    if(!CI) {
-      errs() << "llpe-lock-domain: " << *it << " does not denote a call\n";
-      exit(1);
-    }
-
-    std::vector<GlobalVariable*>& thisDomain = lockDomains[CI];
-
-    std::string globals(*it, pos);
-
-    std::istringstream istr(globals);
-    while(!istr.eof()) {
-      
-      std::string thisGlobal;
-      std::getline(istr, thisGlobal, ',');
-      if(thisGlobal.empty())
-	continue;
-      GlobalVariable* GV = F.getParent()->getGlobalVariable(thisGlobal, true);
-      if(!GV) {
-
-	errs() << "Global not found: " << thisGlobal << "\n";
-	exit(1);
-
-      }
-      thisDomain.push_back(GV);
-
-    }
-
-  }
-
-  for(cl::list<std::string>::iterator it = PessimisticLocks.begin(),
-	itend = PessimisticLocks.end(); it != itend; ++it) {
-
-    Function* LockF;
-    BasicBlock* BB;
-    uint64_t Offset;
-
-    parseFBI("llpe-pessimistic-lock", *it, *(F.getParent()), LockF, BB, Offset);
-    BasicBlock::iterator BI = BB->begin();
-    std::advance(BI, Offset);
-    CallInst* CI = dyn_cast<CallInst>(BI);
-    
-    if(!CI) {
-      errs() << "llpe-pessimistic-lock: " << *it << " does not denote a call\n";
-      exit(1);
-    }
-
-    pessimisticLocks.insert(CI);
-
-  }
-  
-  for(cl::list<std::string>::iterator it = ForceNoAliasArgs.begin(),
-	itend = ForceNoAliasArgs.end(); it != itend; ++it) {
-
-    uint32_t argIdx = (uint32_t)getInteger(*it, "llpe-force-noalias-arg parameter");
-    forceNoAliasArgs.insert(argIdx);
-    
-  }
-
-  for(cl::list<std::string>::iterator it = VarAllocators.begin(),
-	itend = VarAllocators.end(); it != itend; ++it) {
-
-    std::string fName, idxStr, freeName, freeIdxStr;
-
-    std::istringstream istr(*it);
-    std::getline(istr, fName, ',');
-    std::getline(istr, idxStr, ',');
-    std::getline(istr, freeName, ',');
-    std::getline(istr, freeIdxStr, ',');
-
-    Function* allocF = F.getParent()->getFunction(fName);
-    if(!allocF) {
-
-      errs() << "-llpe-allocator-fn: must specify a function\n";
-      exit(1);
-
-    }
-
-    uint32_t sizeParam = getInteger(idxStr, "llpe-allocator-fn second param");
-
-    allocatorFunctions[allocF] = AllocatorFn::getVariableSize(sizeParam);
-    SpecialFunctionMap[allocF] = SF_MALLOC;
-
-    if(!freeName.empty()) {
-
-      Function* freeF = F.getParent()->getFunction(freeName);
-      if(!freeF) {
-
-	errs() << "-llpe-allocator-fn: bad release function " << freeName << "\n";
-	exit(1);
-
-      }
-      
-      uint32_t releaseArg = getInteger(freeIdxStr, "llpe-allocator-fn fourth param");
-      deallocatorFunctions[freeF] = DeallocatorFn(releaseArg);
-      SpecialFunctionMap[freeF] = SF_FREE;
-
-    }
-
-  }
-
-  for(cl::list<std::string>::iterator it = ConstAllocators.begin(),
-	itend = ConstAllocators.end(); it != itend; ++it) {
-
-    std::string fName, sizeStr, freeName, freeIdxStr, reallocName, reallocPtrIdxStr, reallocSizeIdxStr;
-
-    std::istringstream istr(*it);
-    std::getline(istr, fName, ',');
-    std::getline(istr, sizeStr, ',');
-    std::getline(istr, freeName, ',');
-    std::getline(istr, freeIdxStr, ',');
-    std::getline(istr, reallocName, ',');
-    std::getline(istr, reallocPtrIdxStr, ',');
-    std::getline(istr, reallocSizeIdxStr, ',');
-
-
-    Function* allocF = F.getParent()->getFunction(fName);
-    if(!allocF) {
-
-      errs() << "-llpe-allocator-fn-const: must specify a function\n";
-      exit(1);
-
-    }
-
-    uint32_t size = getInteger(sizeStr, "llpe-allocator-fn-const second param");
-
-    IntegerType* I32 = Type::getInt32Ty(F.getContext());
-
-    allocatorFunctions[allocF] = AllocatorFn::getConstantSize(ConstantInt::get(I32, size));
-    SpecialFunctionMap[allocF] = SF_MALLOC;
-
-    if(!freeName.empty()) {
-
-      Function* freeF = F.getParent()->getFunction(freeName);
-      if(!freeF) {
-
-	errs() << "-llpe-allocator-fn: bad release function " << freeName << "\n";
-	exit(1);
-
-      }
-
-      uint32_t releaseArg = getInteger(freeIdxStr, "llpe-allocator-fn fourth param");
-      deallocatorFunctions[freeF] = DeallocatorFn(releaseArg);
-      SpecialFunctionMap[freeF] = SF_FREE;
-
-    }
-
-    if(!reallocName.empty()) {
-
-      Function* reallocF = F.getParent()->getFunction(reallocName);
-      if(!reallocF) {
-
-	errs() << "-llpe-allocator-fn: bad realloc function " << reallocName << "\n";
-	exit(1);
-
-      }
-
-      uint32_t reallocPtrIdx = getInteger(reallocPtrIdxStr, "llpe-allocator-fn sixth param");
-      uint32_t reallocSizeIdx = getInteger(reallocPtrIdxStr, "llpe-allocator-fn seventh param");
-      reallocatorFunctions[reallocF] = ReallocatorFn(reallocPtrIdx, reallocSizeIdx);
-      SpecialFunctionMap[reallocF] = SF_REALLOC;
-
-    }
-
-  }
-
-  for(cl::list<std::string>::iterator it = NeverInline.begin(), itend = NeverInline.end(); it != itend; ++it) {
-
-    Function* IgnoreF = F.getParent()->getFunction(*it);
-    if(!IgnoreF) {
-
-      errs() << "llpe-never-inline: no such function " << *it << "\n";
-      exit(1);
-
-    }
-
-    blacklistedFunctions.insert(IgnoreF);
-
-  }
-
-  for(cl::list<std::string>::iterator it = SplitFunctions.begin(), itend = SplitFunctions.end(); it != itend; ++it) {
-
-    Function* SplitF = F.getParent()->getFunction(*it);
-    if(!SplitF) {
-
-      errs() << "llpe-force-split: no such function " << *it << "\n";
-      exit(1);
-
-    }
-
-    splitFunctions.insert(SplitF);
-
-  }
-
-  if(Function* libcMalloc = F.getParent()->getFunction("malloc"))
-    allocatorFunctions[libcMalloc] = AllocatorFn::getVariableSize(0);
-  if(Function* libcFree = F.getParent()->getFunction("free"))
-    deallocatorFunctions[libcFree] = DeallocatorFn(0);
-  if(Function* libcRealloc = F.getParent()->getFunction("realloc")) {
-    deallocatorFunctions[libcRealloc] = DeallocatorFn(0);
-    reallocatorFunctions[libcRealloc] = ReallocatorFn(0, 1);
-  }
-
-  this->verboseOverdef = VerboseOverdef;
-  this->enableSharing = EnableFunctionSharing;
-  this->verboseSharing = VerboseFunctionSharing;
-  this->verbosePCs = VerbosePathConditions;
-  this->programSingleThreaded = SingleThreaded;
-  this->useGlobalInitialisers = UseGlobalInitialisers;
-  this->omitChecks = OmitChecks;
-  this->omitMallocChecks = OmitMallocChecks;
-  if(this->omitChecks && !this->programSingleThreaded) {
-
-    errs() << "omit-checks currently requires single-threaded\n";
-    exit(1);
-
-  }
-
-  if(LLIOPreludeStackIdx != -1) {
-
-    this->llioPreludeStackIdx = LLIOPreludeStackIdx;
-    this->llioPreludeFn = 0;
-
-  }
-  else {
-
-    this->llioPreludeStackIdx = -1;    
-    if(Function* preludeFn = F.getParent()->getFunction(LLIOPreludeFn))
-      this->llioPreludeFn = preludeFn;
-    else
-      this->llioPreludeFn = &F;
-
-  }
-
-  this->llioConfigFile = LLIOConfFile;
-  this->emitFakeDebug = EmitFakeDebug;
-
-  if(this->emitFakeDebug) {
-    DIBuilder DIB(*F.getParent());
-    DIFile* file = DIB.createFile("llpe.file", "/nonesuch");
-    DIB.createCompileUnit(dwarf::DW_LANG_C89, "llpe.file", "/nonesuch", "LLPE", true, "", 0);
-    DIBasicType* retType = DIB.createBasicType("fakechar", 8, 0, dwarf::DW_ATE_signed);
-    DITypeRefArray functionParamTypes = DIB.getOrCreateTypeArray(ArrayRef<Metadata*>((Metadata*)retType));
-    this->fakeDebugType = DIB.createSubroutineType(functionParamTypes);
-  }
-
-}
-
-unsigned LLPEAnalysisPass::getMallocAlignment() {
-
-  return mallocAlignment;
-
-}
-
-void LLPEAnalysisPass::runDSEAndDIE() {
-
-  errs() << "Killing memory instructions";
-  RootIA->tryKillStores(false, false);
-
-  DEBUG(dbgs() << "Finding dead VFS operations\n");
-  RootIA->tryKillAllVFSOps();
-
-  DEBUG(dbgs() << "Finding remaining dead instructions\n");
-  
-  errs() << "\nKilling other instructions";
-  
-  RootIA->runDIE();
-  
-  errs() << "\n";
-
-}
-
-static Type* getIntTypeAtOffset(Type* Ty, uint64_t Offset) {
-
-  PointerType* Ptr = dyn_cast<PointerType>(Ty);
-  if(!Ptr)
-    return 0;
-
-  Type* ElTy = Ptr->getElementType();
-
-  if(StructType* ST = dyn_cast<StructType>(ElTy)) {
-
-    const StructLayout* SL = GlobalTD->getStructLayout(ST);
-    unsigned FieldNo = SL->getElementContainingOffset(Offset);
-    release_assert(SL->getElementOffset(FieldNo) == Offset && "Bad path condition alignment");
-
-    Type* ret = ST->getElementType(FieldNo);
-
-    while(isa<ArrayType>(ret) || isa<StructType>(ret)) {
-      if(isa<ArrayType>(ret))
-	ret = cast<ArrayType>(ret)->getElementType();
-      else
-	ret = cast<StructType>(ret)->getElementType(0);
-    }
-
-    return ret;
-    
-  }
-  else {
-
-    return ElTy;
-
-  }
-
-}
-
-BasicBlock* LLPEAnalysisPass::parsePCBlock(Function* fStack, std::string& bbName) {
-
-  if(bbName == "__globals__")
-    return 0;
-  else if(bbName == "__args__")
-    return (BasicBlock*)ULONG_MAX;
-  else
-    return findBlockRaw(fStack, bbName);
-  
-}
-
-int64_t LLPEAnalysisPass::parsePCInst(BasicBlock* bb, Module* M, std::string& instIndexStr) {
-
-  if(!bb) {
-    GlobalVariable* GV = M->getGlobalVariable(instIndexStr, true);
-    if(!GV) {
-
-      errs() << "No global variable " << instIndexStr << "\n";
-      exit(1);
-
-    }
-    return (int64_t)getShadowGlobalIndex(GV);
-  }
-  else
-    return getInteger(instIndexStr, "Instruction index");
-
-}
-
-void LLPEAnalysisPass::parsePathConditions(cl::list<std::string>& L, PathConditionTypes Ty, InlineAttempt* IA) {
-
-  uint32_t newGVIndex = 0;
-  if(Ty == PathConditionTypeString)
-    newGVIndex = std::distance(IA->F.getParent()->global_begin(), IA->F.getParent()->global_end());
-
-  for(cl::list<std::string>::iterator it = L.begin(), itend = L.end(); it != itend; ++it) {
-
-    std::string fStackIdxStr;
-    std::string bbName;
-    std::string instIndexStr;
-    std::string assumeStr;
-    std::string assumeStackIdxStr;
-    std::string assumeBlock;
-    std::string offsetStr;
-
-    {
-      std::istringstream istr(*it);
-      std::getline(istr, fStackIdxStr, ',');
-      std::getline(istr, bbName, ',');
-      std::getline(istr, instIndexStr, ',');
-      std::getline(istr, assumeStr, ',');
-      std::getline(istr, assumeStackIdxStr, ',');
-      std::getline(istr, assumeBlock, ',');
-      std::getline(istr, offsetStr, ',');
-    }
-
-    if(fStackIdxStr.empty() || bbName.empty() || instIndexStr.empty() || assumeStr.empty() || assumeStackIdxStr.empty() || assumeBlock.empty()) {
-
-      errs() << "Bad int path condtion\n";
-      exit(1);
-
-    }
-
-    Function* fStack;
-
-    int64_t fStackIdx;
-    if(tryGetInteger(fStackIdxStr, fStackIdx)) {
-      
-      if(fStackIdx >= ((int64_t)targetCallStack.size())) {
-	
-	errs() << "Bad stack index\n";
-	exit(1);
-
-      }
-
-      fStack = targetCallStack[fStackIdx].first->getParent();
-
-    }
-    else {
-
-      fStack = IA->F.getParent()->getFunction(fStackIdxStr);
-      if(!fStack) {
-
-	errs() << "No function " << fStackIdxStr << "\n";
-	exit(1);
-
-      }
-
-      fStackIdx = UINT_MAX;
-
-    }
-
-    BasicBlock* bb = parsePCBlock(fStack, bbName);
-    int64_t instIndex = parsePCInst(bb, IA->F.getParent(), instIndexStr);
-   
-    uint32_t assumeStackIdx;
-    Function* assumeF;
-    if(fStackIdx != UINT_MAX) {
-
-      assumeStackIdx = getInteger(assumeStackIdxStr, "Assume stack index");     
-
-      if(assumeStackIdx >= targetCallStack.size()) {
-	
-	errs() << "Bad stack index\n";
-	exit(1);
-	
-      }
-
-      assumeF = targetCallStack[assumeStackIdx].first->getParent();
-
-    }
-    else {
-
-      if(assumeStackIdxStr != fStackIdxStr) {
-
-	errs() << "Non-stack path conditions must not make assumptions that cross function boundaries\n";
-	exit(1);
-	
-      }
-
-      assumeStackIdx = UINT_MAX;
-      assumeF = fStack;
-
-    }
-
-    if(Ty == PathConditionTypeInt && assumeStackIdx != fStackIdx) {
-
-      errs() << "SSA assumptions cannot cross function boundaries (assume about an argument instead)\n";
-      exit(1);
-
-    }
-
-    BasicBlock* assumeBB = findBlockRaw(assumeF, assumeBlock);
-
-    uint64_t offset = 0;
-    if(!offsetStr.empty())
-      offset = getInteger(offsetStr, "Path condition offset");
-
-    Constant* assumeC;
-    switch(Ty) {
-    case PathConditionTypeInt:
-    case PathConditionTypeIntmem:
-      {
-	int64_t assumeInt = getInteger(assumeStr, "Integer path condition");
-
-	Type* targetType;
-	if(bb) {
-	  BasicBlock::iterator it = bb->begin();
-	  std::advance(it, instIndex);
-	  Instruction* assumeInst = &*it;
-	  targetType = assumeInst->getType();
-	}
-	else if(bb == (BasicBlock*)ULONG_MAX) {
-	  Function::arg_iterator it = fStack->arg_begin();
-	  std::advance(it, instIndex);
-	  Argument* A = &*it;
-	  targetType = A->getType();
-	}
-	else {
-	  GlobalVariable* GV = IA->F.getParent()->getGlobalVariable(instIndexStr, true);
-	  targetType = GV->getType();
-	}
-	Type* ConstType;
-	if(Ty == PathConditionTypeInt)
-	  ConstType = targetType;
-	else {
-	  ConstType = getIntTypeAtOffset(targetType, offset);
-	  release_assert(ConstType && "Failed to find assigned type for path condition");
-	}
-	release_assert((ConstType->isIntegerTy() || (ConstType->isPointerTy() && !assumeInt)) && "Instructions with an integer assumption must be integer typed");
-	if(ConstType->isIntegerTy())
-	  assumeC = ConstantInt::get(ConstType, assumeInt);
-	else
-	  assumeC = Constant::getNullValue(ConstType);
-	break;
-      }
-    case PathConditionTypeFptr:
-    case PathConditionTypeFptrmem:
-      {
-	int64_t Offset = 0;
-	size_t plusOffset = assumeStr.find('+');
-	if(plusOffset != std::string::npos) {
-	  std::string offsetStr(assumeStr, plusOffset + 1);
-	  Offset = getInteger(offsetStr, "Global value path condition +offset");
-	  assumeStr = std::string(assumeStr, 0, plusOffset);
-	}
-	
-	assumeC = IA->F.getParent()->getNamedValue(assumeStr);
-	if(!assumeC) {
-	  errs() << "No such global value: " << assumeStr << "\n";
-	  exit(1);
-	}
-
-	if(Offset != 0) {
-	  
-	  if(assumeC->getType() != GInt8Ptr)
-	    assumeC = ConstantExpr::getBitCast(assumeC, GInt8Ptr);
-	  assumeC = ConstantExpr::getGetElementPtr(GInt8Ptr, assumeC, ConstantInt::get(GInt64, Offset));
-
-	}
-
-	break;
-      }
-    case PathConditionTypeString:
-      {
-	GlobalVariable* NewGV = getStringArray(assumeStr, *IA->F.getParent(), /*addNull=*/true);
-	assumeC = NewGV;
-	// Register the new global:
-	shadowGlobals[newGVIndex].G = NewGV;
-	shadowGlobalsIdx[NewGV] = newGVIndex;
-	shadowGlobals[newGVIndex].storeSize = 0;
-	++newGVIndex;
-	break;
-      }
-    case PathConditionTypeStream:
-      assumeC = (Constant*)strdup(assumeStr.c_str());
-      break;
-    case PathConditionTypeGlobalInit:
-      {
-	release_assert((!bb) && "Unmodified global assumption relating to a non-global?");
-	GlobalVariable* GV = shadowGlobals[instIndex].G;
-	assumeC = GV->getInitializer();
-	break;
-      }
-    default:
-      release_assert(0 && "Bad path condition type");
-      llvm_unreachable("Bad path condition type");
-    }
-
-    PathCondition newCond((uint32_t)fStackIdx, 
-			  bb, 
-			  (uint32_t)instIndex, 
-			  assumeStackIdx, 
-			  assumeBB, 
-			  assumeC, 
-			  offset);
-
-    if(fStackIdx == UINT_MAX) {
-
-      // Path condition applies to all instances of some function -- attach it to the invarInfo
-      // for that function.
-
-      ShadowFunctionInvar* invarInfo = getFunctionInvarInfo(*fStack);
-      if(!invarInfo->pathConditions)
-	invarInfo->pathConditions = new PathConditions();
-      invarInfo->pathConditions->addForType(newCond, Ty);
-
-    }
-    else {
-
-      pathConditions.addForType(newCond, Ty);
-
-    }
-
-  }
-
-}
-
-static bool getAllocSitesFrom(Value* V, std::vector<Value*>& sites, DenseSet<Value*>& seenValues) {
-
-  if(!seenValues.insert(V).second)
-    return true;
-
-  if(isa<GlobalVariable>(V)) {
-    
-    sites.push_back(V);
-    return true;
-
-  }
-  else if(Argument* A = dyn_cast<Argument>(V)) {
-
-    Function* F = A->getParent();
-    if(F->hasAddressTaken(0)) {
-
-      sites.clear();
-      return false;
-
-    }
-
-    for(Value::use_iterator it = F->use_begin(), itend = F->use_end(); it != itend; ++it) {
-
-      if(Instruction* I = dyn_cast<Instruction>(*it)) {
-
-	CallSite CS(I);
-	if(!getAllocSitesFrom(CS.getArgument(A->getArgNo()), sites, seenValues))
-	  return false;
-	
-      }
-
-    }
-
-    return true;
-
-  }
-  else if(Instruction* I = dyn_cast<Instruction>(V)) {
-
-    switch(I->getOpcode()) {
-
-    case Instruction::Alloca:
-      sites.push_back(V);
-      return true;
-    case Instruction::Call:
-    case Instruction::Invoke:
-      {
-	ImmutableCallSite CS(I);
-	if(CS.paramHasAttr(0, Attribute::NoAlias)) {
-	  sites.push_back(V);
-	  return true;
-	}
-	break;
-      }
-    case Instruction::GetElementPtr:
-    case Instruction::BitCast:
-      return getAllocSitesFrom(I->getOperand(0), sites, seenValues);
-    case Instruction::PHI:
-      {
-	PHINode* PN = cast<PHINode>(I);
-	for(uint32_t i = 0, ilim = PN->getNumIncomingValues(); i != ilim; ++i)
-	  if(!getAllocSitesFrom(PN->getIncomingValue(i), sites, seenValues))
-	    return false;
-	return true;
-      }
-    default:
-      break;
-    }
-
-    sites.clear();
-    return false;
-
-  }
-  else {
-
-    sites.clear();
-    return false;
-
-  }
-
-}
-
-static void getAllocSites(Argument* A, std::vector<Value*>& sites) {
-
-  DenseSet<Value*> seenValues;
-  getAllocSitesFrom(A, sites, seenValues);
-
-}
-
-void LLPEAnalysisPass::createPointerArguments(InlineAttempt* IA) {
-
-  // Try to establish if any incoming pointer arguments are known not to alias
-  // the globals, or each other. If so, allocate each a heap slot.
-
-  std::vector<std::vector<Value*> > argAllocSites;
-  
-  Function::arg_iterator AI = IA->F.arg_begin(), AE = IA->F.arg_end();
-  for(uint32_t i = 0; AI != AE; ++i, ++AI) {
-
-    argAllocSites.push_back(std::vector<Value*>());
-
-    Argument* A = &*AI;
-    if(A->getType()->isPointerTy()) {
-
-      ImprovedValSetSingle* IVS = cast<ImprovedValSetSingle>(IA->argShadows[i].i.PB);
-      if(IVS->SetType == ValSetTypeOldOverdef) {
-
-	std::vector<Value*>& allocs = argAllocSites.back();
-
-	if(forceNoAliasArgs.count(i)) {
-
-	  // Not an allocation site, but doesn't matter for this purpose:
-	  // This will force us to conclude the argument doesn't alias globals
-	  // or any other arguments.
-	  allocs.push_back(A);
-
-	}
-	else {
-
-	  // This will leave argAllocSites empty on failure:
-	  getAllocSites(A, allocs);
-
-	}
-
-	if(!allocs.empty()) {
-
-	  IVS->SetType = ValSetTypePB;
-
-	  // Create a new heap location for this argument if it has any non-global constituents.
-	  // Just note any globals in the alias list.
-	  bool anyNonGlobals = false;
-	  for(std::vector<Value*>::iterator it = allocs.begin(), itend = allocs.end(); it != itend; ++it) {
-	    
-	    if(GlobalVariable* GV = dyn_cast<GlobalVariable>(*it)) {
-	      
-	      ShadowGV* SGV = &shadowGlobals[getShadowGlobalIndex(GV)];
-	      IVS->Values.push_back(ImprovedVal(ShadowValue(SGV), 0));
-
-	    }
-	    else if(!anyNonGlobals) {
-
-	      // Create location:
-	      argStores[i] = ArgStore(heap.size());
-	      heap.push_back(AllocData());
-	      heap.back().allocIdx = heap.size() - 1;
-	      heap.back().isCommitted = false;
-	      heap.back().allocValue = ShadowValue(&IA->argShadows[i]);
-	      heap.back().allocType = IA->argShadows[i].getType();
-	      anyNonGlobals = true;
-
-	    }
-
-	  }
-
-	}
-
-      }
-=======
->>>>>>> 623a68be
-
-    }
-
-    return ConstantArray::get(ATy, Elems);
-    
-  }
-  else if(StructType* STy = dyn_cast<StructType>(Ty)) {
-
-    const StructLayout* SL = TD->getStructLayout(STy);
-    if(!SL) {
-      DEBUG(dbgs() << "Couldn't get struct layout for type " << *STy << "\n");
-      return 0;
-    }
-    
-<<<<<<< HEAD
-    it->second.heapIdx = (int32_t)heap.size();
-    heap.push_back(AllocData());
-    heap.back().allocIdx = heap.size() - 1;
-    heap.back().isCommitted = false;
-    heap.back().allocValue = ShadowValue(it->first);
-    heap.back().allocType = it->first->getFunctionType()->getReturnType();
-
-  }
-
-}
-
-Type* llvm::GInt8Ptr;
-Type* llvm::GInt8;
-Type* llvm::GInt16;
-Type* llvm::GInt32;
-Type* llvm::GInt64;
-
-char llvm::ihp_workdir[] = "/tmp/ihp_XXXXXX";
-
-bool LLPEAnalysisPass::runOnModule(Module& M) {
-
-  if(!mkdtemp(ihp_workdir)) {
-    errs() << "Failed to create " << ihp_workdir << "\n";
-    exit(1);
-  }
-
-  TD = &M.getDataLayout();
-  GlobalTD = TD;
-  GlobalTLI = &getAnalysisIfAvailable<TargetLibraryInfoWrapperPass>()->getTLI();
-  GlobalIHP = this;
-  GInt8Ptr = Type::getInt8PtrTy(M.getContext());
-  GInt8 = Type::getInt8Ty(M.getContext());
-  GInt16 = Type::getInt16Ty(M.getContext());
-  GInt32 = Type::getInt32Ty(M.getContext());
-  GInt64 = Type::getInt64Ty(M.getContext());
-
-  persistPrinter = getPersistPrinter(&M);
-
-  initMRInfo(&M);
-  
-  for(Module::iterator MI = M.begin(), ME = M.end(); MI != ME; MI++) {
-
-    if(!MI->isDeclaration()) {
-      DominatorTree* NewDT = new DominatorTree();
-      NewDT->recalculate(*MI);
-      DTs[&*MI] = NewDT;
-    }
-
-  }
-
-  Function* FoundF = M.getFunction(RootFunctionName);
-  if((!FoundF) || FoundF->isDeclaration()) {
-
-    errs() << "Function " << RootFunctionName << " not found or not defined in this module\n";
-    return false;
-
-  }
-
-  Function& F = *FoundF;
-
-  // Mark realloc as an identified object if the function is defined:
-  if(Function* Realloc = M.getFunction("realloc")) {
-
-    Realloc->setDoesNotAlias(0);
-
-  }
-
-  DEBUG(dbgs() << "Considering inlining starting at " << F.getName() << ":\n");
-
-  std::vector<Constant*> argConstants(F.arg_size(), 0);
-  uint32_t argvIdx = 0xffffffff;
-  parseArgs(F, argConstants, argvIdx);
-
-  populateGVCaches(&M);
-  initSpecialFunctionsMap(M);
-  // Last parameter: reserve extra GV slots for the constants that path condition parsing will produce.
-  initShadowGlobals(M, PathConditionsString.size());
-  initBlacklistedFunctions(M);
-
-  InlineAttempt* IA = new InlineAttempt(this, F, 0, 0);
-  if(targetCallStack.size()) {
-
-    IA->setTargetCall(targetCallStack[0], 0);
-
-  }
-
-  // Note ignored blocks and path conditions:
-  parseArgsPostCreation(IA);
-=======
-    uint64_t ECount = STy->getNumElements();
-    std::vector<Constant*> Elems;
-    Elems.reserve(ECount);
->>>>>>> 623a68be
-
-    uint64_t EIdx = 0;
-    for(StructType::element_iterator EI = STy->element_begin(), EE = STy->element_end(); EI != EE; ++EI, ++EIdx) {
-
-      Type* EType = *EI;
-      uint64_t EOffset = SL->getElementOffset(EIdx);
-      Constant* NextE = constFromBytes(&(Bytes[EOffset]), EType, TD);
-      if(!NextE)
-	return 0;
-      Elems.push_back(NextE);
-
-    }
-
-    return ConstantStruct::get(STy, Elems);
-
-  }
-  else {
-
-    DEBUG(dbgs() << "Can't build a constant containing unhandled type " << (*Ty) << "\n");
-    return 0;
-
-  }
-
-<<<<<<< HEAD
-void LLPEAnalysisPass::getAnalysisUsage(AnalysisUsage &AU) const {
-  
-  AU.addRequired<LoopInfoWrapperPass>();
-  const PassInfo* BAAInfo = lookupPassInfo(StringRef("basicaa"));
-  if(!BAAInfo) {
-    errs() << "Couldn't load Basic AA!";
-  }
-  else {
-    AU.addRequiredID(BAAInfo->getTypeInfo());
-  }
-  //AU.setPreservesAll();
-  
-=======
->>>>>>> 623a68be
-}
-
 Module* llvm::getGlobalModule() {
 
   return GlobalIHP->RootIA->F.getParent();
