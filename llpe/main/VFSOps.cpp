//===- VFSOps.cpp ---------------------------------------------------------===//
//
// The LLVM Compiler Infrastructure
//
// This file is distributed under the University of Illinois Open Source
// License. See LICENSE.TXT for details.
//
//===----------------------------------------------------------------------===//

#define DEBUG_TYPE "VFSOps"

#include "llvm/Analysis/LLPE.h"
#include "llvm/IR/Module.h"
#include "llvm/IR/Function.h"
#include "llvm/IR/BasicBlock.h"
#include "llvm/IR/Instructions.h"
#include "llvm/IR/IntrinsicInst.h"
#include "llvm/Analysis/ValueTracking.h"
#include "llvm/Analysis/AliasAnalysis.h"
#include "llvm/Support/Debug.h"
#include "llvm/Support/FileSystem.h"
#include "llvm/IR/CFG.h"
#include <fcntl.h> // For O_RDONLY et al
#include <unistd.h>
#include <sys/types.h>
#include <sys/stat.h>
#include <errno.h>
#include <stdio.h>

// This file contains functions that propagate a symbolic FD table through the program and evaluate open, read and other operations
// with respect to it. The table is propagated from block to block, forked and joined with control flow
// that isn't straightened at specialisation time, and so on.

using namespace llvm;

// Should we eliminate checks against file modification which appear to be redundant
// as there are no intervening thread yield points?
// This is not totally safe as e.g. ptrace or polling /proc to look at the file position
// could enable an observer to tell the difference between a specialised program that only
// checks for file modifications and the original unspecialised program.
static cl::opt<bool> ElimRedundantChecks("int-elim-read-checks");

// Specify a file that provides the stdin stream for specialisation.
// Introduced checks will use memcmp rather than referring to the given file.
static cl::opt<std::string> SpecStdIn("int-spec-stdin");

// Attempt to retrieve a constant string from Ptr, using the symbolic store as of SearchFrom if necessary. Used to get the
// filename argument for 'open' et al.
bool IntegrationAttempt::getConstantString(ShadowValue Ptr, ShadowInstruction* SearchFrom, std::string& Result) {

  StringRef RResult;
  if(Ptr.isVal() && getConstantStringInfo(cast<Constant>(Ptr.getVal()), RResult)) {
    Result = RResult.str();
    return true;
  }

  ShadowValue StrBase;
  int64_t StrOffset;
  if(!getBaseAndConstantOffset(Ptr, StrBase, StrOffset))
    return false;

  Constant* CGInit = 0;

  if(ShadowGV* G = StrBase.getGV()) {
      
    GlobalVariable* GV = G->G;
    if(GV->isConstant()) {

      Type* Int8Ptr = Type::getInt8PtrTy(GV->getContext());
      Constant* QueryCE = getGVOffset(GV, StrOffset, Int8Ptr);

      if(getConstantStringInfo(QueryCE, RResult)) {
	Result = RResult.str();
	return true;
      }

      // Fall through to try to read it bytewise.
      CGInit = GV->getInitializer();

    }

  }

  Result = "";
  
  // Try to read one character at a time until we get null or a failure.

  LPDEBUG("forwarding off " << itcache(StrBase) << "\n");

  Type* byteType = Type::getInt8Ty(SearchFrom->invar->I->getContext());

  bool success = true;

  for(; success; ++StrOffset) {

    // Create a GEP to access the next byte:
    //std::string* fwdError = 0;

    ImprovedValSetSingle byte;

    if(CGInit)
      getConstSubVal(ShadowValue(CGInit), StrOffset, 1, byteType, byte);
    else
      readValRange(StrBase, StrOffset, 1, SearchFrom->parent, byte, 0, 0 /* fwdError */);

    if(byte.Overdef || byte.SetType != ValSetTypeScalar || byte.Values.size() != 1) {

      DEBUG(dbgs() << "Open forwarding error\n");
      success = false;
      
    }
    else {

      byte.coerceToType(byteType, 1, 0);

      DEBUG(dbgs() << "Open forwarding success: ");
      DEBUG(printPB(dbgs(), byte));
      DEBUG(dbgs() << "\n");

      uint64_t nextChar;
      tryGetConstantInt(byte.Values[0].V, nextChar); 
      if(!nextChar) {
	
	// Null terminator.
	break;

      }
      else {

	Result.push_back((unsigned char)nextChar);

      }

    }

  }

  return success;

}

// Break CoW FD store if necessary so we can write the store as of this BB.
FDStore* ShadowBB::getWritableFDStore() {

  fdStore = fdStore->getWritable();
  return fdStore;

}

// Merge mergeFrom into mergeTo, e.g. at top of a basic block with two predecessors.
void FDStoreMerger::merge2(FDStore* mergeTo, FDStore* mergeFrom)  {

  // Simple merge rule: FDs only defined on one path or the other go away entirely,
  // FDs with conflicting positions go to pos -1 (unknown), all others stay.

  mergeTo->fds.resize(std::min(mergeTo->fds.size(), mergeFrom->fds.size()));

  for(uint32_t i = 0, ilim = mergeTo->fds.size(); i != ilim; ++i) {

    if(mergeFrom->fds[i].pos != mergeTo->fds[i].pos)
      mergeTo->fds[i].pos = (uint64_t)-1;
    // 'clean' means we're confident that FD positions and files are as expected;
    // there's no need to check they're as expected e.g. due to another thread using
    // the FD in the meantime, or another thread or program altering the file.
    if(!mergeFrom->fds[i].clean)
      mergeTo->fds[i].clean = false;

  }

}

// Merge a collection of FD tables.
void FDStoreMerger::doMerge() {

  if(incomingBlocks.empty())
    return;

  // Discard wholesale block duplicates:
  SmallVector<FDStore*, 4> incomingStores;
  incomingStores.reserve(std::distance(incomingBlocks.begin(), incomingBlocks.end()));

  for(SmallVector<ShadowBB*, 4>::iterator it = incomingBlocks.begin(), itend = incomingBlocks.end();
      it != itend; ++it) {

    incomingStores.push_back((*it)->fdStore);

  }
  
  std::sort(incomingStores.begin(), incomingStores.end());
  typename SmallVector<FDStore*, 4>::iterator uniqend = std::unique(incomingStores.begin(), incomingStores.end());

  FDStore* retainMap;
  
  if(std::distance(incomingStores.begin(), uniqend) > 1) {

    // At least some stores differ; need to make a new one.

    // See if we can avoid a CoW break by using a writable incoming store as the target.
    for(typename SmallVector<FDStore*, 4>::iterator it = incomingStores.begin(); it != uniqend; ++it) {
      
      if((*it)->refCount == 1) {

	if(it != incomingStores.begin())
	  std::swap(incomingStores[0], *it);
	break;

      }

    }

    // Position 0 is the target; the rest should be merged in. CoW break if still necessary:
    // Note retainMap is set to the original map rather than the new one as the CoW break drops
    // a reference to it so it should not be unref'd again below.
    retainMap = incomingStores[0];
    FDStore* mergeMap = incomingStores[0] = incomingStores[0]->getWritable();

    SmallVector<FDStore*, 4>::iterator firstMergeFrom = incomingStores.begin();
    ++firstMergeFrom;

    for(SmallVector<FDStore*, 4>::iterator it = firstMergeFrom; it != uniqend; ++it) {

      merge2(mergeMap, *it);

    }

    newStore = mergeMap;

  }
  else {

    // No stores differ; just use #0
    newStore = incomingStores[0];
    retainMap = newStore;

  }

  // Drop refs against each incoming store apart from the store that was either used or
  // implicitly unref'd as part of the CoW break at getWritableFrameMap.

  for(SmallVector<ShadowBB*, 4>::iterator it = incomingBlocks.begin(), itend = incomingBlocks.end();
      it != itend; ++it) {

    FDStore* thisMap = (*it)->fdStore;
    if(thisMap == retainMap)
      retainMap = 0;
    else
      thisMap->dropReference();

  }

}

void llvm::doBlockFDStoreMerge(ShadowBB* BB) {

  // We're entering BB; one or more live predecessor blocks exist and we must produce an appropriate
  // localStore from them.

  LFV3(errs() << "Start block store merge\n");

  // This BB is a merge of all that has gone before; merge to values' base stores
  // rather than a local map.

  FDStoreMerger V;
  BB->IA->visitNormalPredecessorsBW(BB, &V, /* ctx = */0);
  V.doMerge();
  BB->fdStore = V.newStore;

}

// Merge FD tables after a call instruction in CallerBB that is specialised as CallIA.
void llvm::doCallFDStoreMerge(ShadowBB* CallerBB, InlineAttempt* CallIA) {

  FDStoreMerger V;
  CallIA->visitLiveReturnBlocks(V);
  V.doMerge();

  CallerBB->fdStore = V.newStore;

}

// Simple hack to avoid obviously-pointless specialisation. Of course these could mount
// elsewhere and this should be configurable.
static bool filenameIsForbidden(std::string& s) {

  return s.empty() || s.find("/proc/") == 0 || s.find("/sys/") == 0 || s.find("/dev/") == 0;

}

// Constructors for an object describing a file or fifo which is at some point read during specialisation.
FDGlobalState::FDGlobalState(ShadowInstruction* _SI, bool _isFifo) : SI(_SI), isCommitted(false), CommittedVal(0), isFifo(_isFifo) {}

FDGlobalState::FDGlobalState(bool _isFifo) : SI(0), isCommitted(false), CommittedVal(0), isFifo(_isFifo) {}

// Try to discover an 'open' call made by SI, and extract the filename, mode etc. If we do,
// update the local FD table.
bool IntegrationAttempt::tryPromoteOpenCall(ShadowInstruction* SI) {

  // No currently-accepted VFS call can be invoked.
  if(!inst_is<CallInst>(SI))
    return false;

  if(Function *SysOpen = F.getParent()->getFunction("open")) {
    const FunctionType *FT = SysOpen->getFunctionType();
    if (FT->getNumParams() == 2 && FT->getReturnType()->isIntegerTy(32) &&
        FT->getParamType(0)->isPointerTy() &&
        FT->getParamType(1)->isIntegerTy(32) &&
	FT->isVarArg()) {

      if(Function* FCalled = getCalledFunction(SI)) {

	if(FCalled == SysOpen) {

	  if(SI->i.PB)
	    deleteIV(SI->i.PB);
	  SI->i.PB = newOverdefIVS();

	  uint64_t RawMode64;
	  if(tryGetConstantIntReplacement(SI->getCallArgOperand(1), RawMode64)) {
	    int RawMode = (int)RawMode64;
	    if(RawMode & O_WRONLY) {
	      LPDEBUG("Can't promote open call " << itcache(SI) << " because it is not O_RDONLY\n");
	      return true;
	    }
	  }
	  else {
	    LPDEBUG("Can't promote open call " << itcache(SI) << " because its mode argument can't be resolved\n");
	    return true;
	  }
	  
	  ShadowValue NameArg = SI->getCallArgOperand(0);
	  std::string Filename;
	  if (!getConstantString(NameArg, SI, Filename)) {
	    LPDEBUG("Can't promote open call " << itcache(SI) << " because its filename argument is unresolved\n");
	    return true;
	  }

	  bool exists = sys::fs::exists(Filename);
	  pass->forwardableOpenCalls[SI] = new OpenStatus(Filename, exists);
	  if(exists) {

	    FDStore* FDS = SI->parent->getWritableFDStore();
	    uint32_t newId = pass->fds.size();
	    pass->fds.push_back(FDGlobalState(SI, /* not a fifo */ false));
	    if(FDS->fds.size() <= newId)
	      FDS->fds.resize(newId + 1);
	    FDS->fds[newId] = FDState(Filename);
	    
	    cast<ImprovedValSetSingle>(SI->i.PB)->set(ImprovedVal(ShadowValue::getFdIdx(newId)), ValSetTypeFD);

	    LPDEBUG("Successfully promoted open of file " << Filename << ": queueing initial forward attempt\n");

	  }
	  else {
	    Constant* negOne = ConstantInt::get(SI->invar->I->getType(), (uint64_t)-1, true);
	    cast<ImprovedValSetSingle>(SI->i.PB)->set(ImprovedVal(ShadowValue(negOne)), ValSetTypeScalar);
	    LPDEBUG("Open of " << Filename << " returning ENOENT\n");
	  }

	  // Can't share functions that open() or we'll confuse the two open points.
	  noteVFSOp();

	  return true;
      
	}
	else {
	  
	  LPDEBUG("Unable to identify " << itcache(SI) << " as an open call because it calls something else\n");

	}

      }
      else {
	
	LPDEBUG("Unable to identify " << itcache(SI) << " as an open call because its target is unknown\n");

      }

    }
    else {

      LPDEBUG("Unable to identify " << itcache(SI) << " as an open call because the symbol 'open' resolves to something with inappropriate type!\n");

    }

  }
  else {

    LPDEBUG("Unable to identify " << itcache(SI) << " as an open call because no symbol 'open' is in scope\n");

  }

  return false;

}

// Check if V is a well-known-constant FD (just stdin for now) or is known to point to a symbolic FD.
static uint32_t getFD(ShadowValue V) {

  uint64_t CI;
  if(tryGetConstantIntReplacement(V, CI)) {
    // Reads stdin?
    if(CI == 0)
      return 0;
    else
      return (uint32_t)-1;
  }

  ImprovedValSetSingle VPB;
  if(!getImprovedValSetSingle(V, VPB))
    return (uint32_t)-1;

  if(VPB.Overdef || VPB.Values.size() != 1 || VPB.SetType != ValSetTypeFD)
    return (uint32_t)-1;

  return VPB.Values[0].V.u.PtrOrFd.idx;

}

<<<<<<< HEAD
static AliasResult aliasesFD(ShadowValue V, ShadowInstruction* FD) {
=======
// Check if V may/must refer to the same FD as allocation-site (open call) FD.
static AliasAnalysis::AliasResult aliasesFD(ShadowValue V, ShadowInstruction* FD) {
>>>>>>> ab5ac1bc

  if(V.isVal())
    return NoAlias;

  ImprovedValSetSingle VPB;
  if(!getImprovedValSetSingle(V, VPB))
    return MayAlias;

  if(VPB.Overdef || VPB.Values.size() == 0)
    return MayAlias;

  if(VPB.SetType != ValSetTypeFD)
    return NoAlias;

  if(VPB.Values.size() == 1 && VPB.Values[0].V.getInst() == FD)
    return MustAlias;

  for(uint32_t i = 0; i < VPB.Values.size(); ++i) {
    if(VPB.Values[i].V.getInst() == FD)
      return MayAlias;
  }

  return NoAlias;

}

// Add 'Filename' to the list of files we've consumed from in generating the specialised program,
// and therefore which must be watched for concurrent alteration to ensure correctness.
void llvm::noteLLIODependency(std::string& Filename) {
  
  std::vector<std::string>::iterator findit = 
    std::find(GlobalIHP->llioDependentFiles.begin(), GlobalIHP->llioDependentFiles.end(), Filename);

  if(findit == GlobalIHP->llioDependentFiles.end())
    GlobalIHP->llioDependentFiles.push_back(Filename);
  
}

// Try to run '[f]stat' call SI, which calls F, and investigates file 'Filename'.
bool IntegrationAttempt::executeStatCall(ShadowInstruction* SI, Function* F, std::string& Filename) {

  struct stat file_stat;
  int stat_ret = ::stat(Filename.c_str(), &file_stat);

  if(stat_ret == -1 && errno != ENOENT)
    return false;

  if(!Filename.empty()) {

    noteLLIODependency(Filename);
    // Use the file-watcher daemon at runtime to check the specialisation
    // is still correct.
    SI->needsRuntimeCheck = RUNTIME_CHECK_READ_LLIOWD;

  }

  if(stat_ret == 0) {

    // Populate stat structure at spec time.
    Constant* Data = 
      ConstantDataArray::get(SI->invar->I->getContext(), 
			     ArrayRef<uint8_t>((uint8_t*)&file_stat, sizeof(struct stat)));
    
    ImprovedValSetSingle PtrSet;
    ImprovedValSetSingle ValSet;
    ShadowValue PtrOp = SI->getOperand(1);
    
    getImprovedValSetSingle(PtrOp, PtrSet);
    ValSet.set(ImprovedVal(ShadowValue(Data)), ValSetTypeScalar);

    executeWriteInst(&PtrOp, PtrSet, ValSet, sizeof(struct stat), SI);

  }

  const FunctionType *FT = F->getFunctionType();
  setReplacement(SI, ConstantInt::get(FT->getReturnType(), stat_ret));

  return true;

}

// Try to find a VFS function call made by SI, and if we find one try to execute it at specialisation time.
// Return value: is this a VFS call (regardless of whether we resolved it successfully)
bool IntegrationAttempt::tryResolveVFSCall(ShadowInstruction* SI) {

  // No currently-accepted VFS call can be invoked.
  if(!inst_is<CallInst>(SI))
    return false;
  
  Function* F = getCalledFunction(SI);
  if(!F)
    return false;

  const FunctionType *FT = F->getFunctionType();
  
  if(!(F->getName() == "read" || F->getName() == "llseek" || F->getName() == "lseek" || 
       F->getName() == "lseek64" || F->getName() == "close" || F->getName() == "stat" ||
       F->getName() == "fstat" || F->getName() == "isatty" || F->getName() == "recvfrom"))
    return false;

  if(SI->i.PB) {

    deleteIV(SI->i.PB);
    pass->resolvedReadCalls.erase(SI);
    pass->resolvedSeekCalls.erase(SI);

  }
  SI->i.PB = newOverdefIVS();

  if(F->getName() == "stat") {

    // TODO: Add LF resolution code notifying file size. All users so far have just
    // used stat as an existence test. Similarly set errno = ENOENT as appropriate.

    // Return false in all cases so that we fall through to handleUnexpandedCall and clobber the stat buffer.

    std::string Filename;
    if (!getConstantString(SI->getCallArgOperand(0), SI, Filename)) {
      LPDEBUG("Can't resolve stat call " << itcache(SI) << " because its filename argument is unresolved\n");
      return false;
    }

    return executeStatCall(SI, F, Filename);

  }

  FDStore* fdStore = SI->parent->getWritableFDStore();

  // All calls beyond here operate on FDs.

  uint32_t FD = getFD(SI->getCallArgOperand(0));

  bool perturbsFDs = F->getName() == "read" || F->getName() == "llseek" || F->getName() == "lseek" || 
    F->getName() == "lseek64";
 
  // Operates on an unknown FD?
  if(FD == (uint32_t)-1 && perturbsFDs) {
    fdStore->fds.clear();
    return true;
  }

  // Operates on an FD not opened on this path?
  if(SI->parent->fdStore->fds.size() <= FD)
    return true;

  FDState& FDS = SI->parent->fdStore->fds[FD];

  if(F->getName() == "isatty") {

    // FD 0 is stdin which may or may not be terminal; no other symbolic FD can currently be a tty.
    
    if(FD != 0)
      setReplacement(SI, ConstantInt::get(FT->getReturnType(), 0));

    return true;

  }
  else if(F->getName() == "llseek" || F->getName() == "lseek" || F->getName() == "lseek64") {

    pass->resolvedSeekCalls.erase(SI);

    // Check for needed values now:

    uint64_t intOffset;
    uint64_t seekWhence64;

    if((!tryGetConstantIntReplacement(SI->getCallArgOperand(2), seekWhence64)) || 
       (!tryGetConstantIntReplacement(SI->getCallArgOperand(1), intOffset))) {
    
      FDS.pos = (uint32_t)-1;
      return true;

    }

    int32_t seekWhence = (int32_t)seekWhence64;
    
    switch(seekWhence) {
    case SEEK_CUR:
      {
	// Unknown position?
	if(FDS.pos == (uint64_t)-1)
	  return true;
	intOffset += FDS.pos;
	break;
      }
    case SEEK_END:
      {
	struct stat file_stat;
	if(::stat(FDS.filename.c_str(), &file_stat) == -1) {
	  
	  LPDEBUG("Failed to stat " << FDS.filename << "\n");
	  return true;
	  
	}
	intOffset += file_stat.st_size;
	break;
      }  
    case SEEK_SET:
      break;
    default:
      LPDEBUG("Seek whence parameter is unknown value " << seekWhence << "!");
      return true;
    }

    noteVFSOp();

    // Doesn't matter what came before, resolve this call here.
    setReplacement(SI, ConstantInt::get(FT->getParamType(1), intOffset));
    resolveSeekCall(SI, SeekFile(FDS.filename, intOffset));
    FDS.pos = intOffset;
    return true;

  }
  else if(F->getName() == "fstat") {

    return executeStatCall(SI, F, FDS.filename);

  }
  else if(F->getName() == "close") {

    noteVFSOp();
    setReplacement(SI, ConstantInt::get(FT->getReturnType(), 0));
    return true;

  }
  else if(F->getName() == "read" || F->getName() == "recvfrom") {

    ShadowValue readBytes = SI->getCallArgOperand(2);
    uint64_t ucBytes;

    if(!tryGetConstantIntReplacement(readBytes, ucBytes)) {
      FDS.pos = (uint64_t)-1;
      return true;
    }
    
    int64_t cBytes = (int64_t)ucBytes;

    if(filenameIsForbidden(FDS.filename)) {
      FDS.pos = (uint64_t)-1;
      return true;
    }

    struct stat file_stat;
    if(::stat(FDS.filename.c_str(), &file_stat) == -1) {
      LPDEBUG("Failed to stat " << FDS.filename << "\n");
      FDS.pos = (uint64_t)-1;
      return true;
    }

    if(!(file_stat.st_mode & S_IFREG)) {
      FDS.pos = (uint64_t)-1;
      return true;
    }

    int64_t bytesAvail = file_stat.st_size - FDS.pos;
    if(cBytes > bytesAvail) {
      LPDEBUG("Desired read of " << cBytes << " truncated to " << bytesAvail << " (EOF)\n");
      cBytes = bytesAvail;
    }

    LPDEBUG("Successfully resolved " << itcache(SI) << " which reads " << cBytes << " bytes\n");
    
    noteVFSOp();

    bool isFifo = pass->fds[FD].isFifo;

    resolveReadCall(SI, ReadFile(FDS.filename, FDS.pos, cBytes, isFifo));
    if(isFifo)
      pass->resolvedReadCalls[SI].needsSeek = false;
    
    // The number of bytes read is also the return value of read.
    setReplacement(SI, ConstantInt::get(Type::getInt64Ty(F->getContext()), cBytes));

    // Write the relevant data into the symbolic store.
    executeReadInst(SI, FDS.filename, FDS.pos, cBytes);

    if(!isFifo)
      noteLLIODependency(FDS.filename);

    if(isFifo)
      SI->needsRuntimeCheck = RUNTIME_CHECK_READ_MEMCMP;
    else if(!FDS.clean)
      SI->needsRuntimeCheck = RUNTIME_CHECK_READ_LLIOWD;

    this->containsCheckedReads = true;

    FDS.pos += cBytes;
    if(ElimRedundantChecks && !isFifo)
      FDS.clean = true;

  }

  return true;
  
}

ReadFile* IntegrationAttempt::tryGetReadFile(ShadowInstruction* CI) {

  DenseMap<ShadowInstruction*, ReadFile>::iterator it = pass->resolvedReadCalls.find(CI);
  if(it != pass->resolvedReadCalls.end())
    return &it->second;
  else
    return 0;

}

WalkInstructionResult IntegrationAttempt::isVfsCallUsingFD(ShadowInstruction* VFSCall, ShadowInstruction* FD, bool ignoreClose) {
  
  // Is VFSCall a call to open, read, seek or close that concerns FD?
  
  Function* Callee = getCalledFunction(VFSCall);
  if(!Callee)
    return WIRContinue;

  if(VFSCall == FD)
    return WIRStopThisPath;

  StringRef CalleeName = Callee->getName();
  if(CalleeName == "read") {
    
    ShadowValue readFD = VFSCall->getCallArgOperand(0);
    
    switch(aliasesFD(readFD, FD)) {
    case MayAlias:
      LPDEBUG("Can't resolve VFS call because FD argument of " << itcache(VFSCall) << " is unresolved\n");
      return WIRStopWholeWalk;
    case NoAlias:
      LPDEBUG("Ignoring " << itcache(VFSCall) << " which references a different file\n");
      return WIRContinue;
    case MustAlias:
      return WIRStopThisPath;
    case PartialAlias:
      return WIRStopWholeWalk;
    }
    
  }
  else if(CalleeName == "close") {

    // If we're walking backwards:
    // Finding this indicates we could double-close if this path were followed for real!
    // Walk through it to find its predecessors.
    // If we're walking forwards this is a chain ender.
    return ignoreClose ? WIRContinue : WIRStopThisPath;
    
  }
  else if(CalleeName == "llseek" || CalleeName == "lseek" || CalleeName == "lseek64") {
    
    ShadowValue seekFD = VFSCall->getCallArgOperand(0);
    
    switch(aliasesFD(seekFD, FD)) {
    case MayAlias:
      return WIRStopWholeWalk;
    case NoAlias:
      return WIRContinue;
    case MustAlias:
      return WIRStopThisPath;
    case PartialAlias:
      return WIRStopWholeWalk;
    }
    
  }
  
  return WIRContinue;
  
}

void IntegrationAttempt::resolveReadCall(ShadowInstruction* CI, struct ReadFile RF) {

  pass->resolvedReadCalls[CI] = RF;

}

void IntegrationAttempt::resolveSeekCall(ShadowInstruction* CI, struct SeekFile SF) {

  pass->resolvedSeekCalls[CI] = SF;

}

bool IntegrationAttempt::isResolvedVFSCall(ShadowInstruction* I) {
  
  if(inst_is<CallInst>(I)) {

    return pass->forwardableOpenCalls.count(I) || pass->resolvedReadCalls.count(I) || pass->resolvedSeekCalls.count(I);

  }

  return false;

}

bool IntegrationAttempt::VFSCallWillUseFD(ShadowInstruction* CI) {

  {
    DenseMap<ShadowInstruction*, ReadFile>::iterator it = pass->resolvedReadCalls.find(CI);
    if(it != pass->resolvedReadCalls.end()) {
      return it->second.needsSeek;
    }
  }

  {
    DenseMap<ShadowInstruction*, SeekFile>::iterator it = pass->resolvedSeekCalls.find(CI);
    if(it != pass->resolvedSeekCalls.end())
      return !it->second.MayDelete;
  }

  return true;

}

bool IntegrationAttempt::isUnusedReadCall(ShadowInstruction* CI) {

  // Return true if CI is a read instruction that won't be in the final committed program:
  // this is true if it's zero-length or if there are no live users of the buffer it writes.
  DenseMap<ShadowInstruction*, ReadFile>::iterator it = pass->resolvedReadCalls.find(CI);
  if(it != pass->resolvedReadCalls.end()) {

    return CI->dieStatus & INSTSTATUS_UNUSED_WRITER || !it->second.readSize;

  }

  return false;

}

OpenStatus& IntegrationAttempt::getOpenStatus(ShadowInstruction* CI) {

  return *(pass->forwardableOpenCalls[CI]);

}

//// Implement a CFG walker that determines whether a seek call can be elim'd or a read call's
//// implied SEEK_CUR can be omitted when residualising.

// This all ought to be implemented as part of the main walk, a la dead-store elimination, since
// the seek calls we're removing are akin to stores that are provably overwritten. However for now
// a separate walker does the trick most of the time.

class SeekInstructionUnusedWalker : public ForwardIAWalker {

  ShadowInstruction* FD;

public:

  SmallVector<ShadowInstruction*, 4> SuccessorInstructions;
  bool seekNeeded;

  SeekInstructionUnusedWalker(ShadowInstruction* _FD, ShadowInstruction* Start) : ForwardIAWalker(Start->invar->idx, Start->parent, true), FD(_FD), seekNeeded(false) { }

  virtual WalkInstructionResult walkInstruction(ShadowInstruction*, void*);
  virtual bool shouldEnterCall(ShadowInstruction*, void*);
  virtual bool blockedByUnexpandedCall(ShadowInstruction*, void*);

};

static bool callMayUseFD(ShadowInstruction* SI, ShadowInstruction* FD) {

  CallInst* CI = cast_inst<CallInst>(SI);

 // This call cannot affect the FD we're pursuing unless (a) it uses the FD, or (b) the FD escapes (is stored) and the function is non-pure.
  
  Function* calledF = getCalledFunction(SI);

  // None of the blacklisted syscalls not accounted for under vfsCallBlocksOpen mess with FDs in a way that's important to us.
  if(IntrinsicInst* II = dyn_cast<IntrinsicInst>(CI)) {

    switch(II->getIntrinsicID()) {

    case Intrinsic::vastart:
    case Intrinsic::vacopy:
    case Intrinsic::vaend:
    case Intrinsic::memcpy:
    case Intrinsic::memmove:
    case Intrinsic::memset:
    case Intrinsic::dbg_declare:
    case Intrinsic::dbg_value:
    case Intrinsic::lifetime_start:
    case Intrinsic::lifetime_end:
    case Intrinsic::invariant_start:
    case Intrinsic::invariant_end:
      return false;

    default:
      break;

    }

  }
  else if(calledF && functionIsBlacklisted(calledF))
   return false;
  
  return true;

}

bool SeekInstructionUnusedWalker::shouldEnterCall(ShadowInstruction* SI, void*) {

  return callMayUseFD(SI, FD);

}

bool SeekInstructionUnusedWalker::blockedByUnexpandedCall(ShadowInstruction* SI, void*) {

  seekNeeded = true;
  return true;

}

// Does I use the FD we're interested in?
WalkInstructionResult SeekInstructionUnusedWalker::walkInstruction(ShadowInstruction* I, void*) {

  CallInst* CI = dyn_cast_inst<CallInst>(I);
  if(!CI)
    return WIRContinue;

  WalkInstructionResult WIR = I->parent->IA->isVfsCallUsingFD(I, FD, false);

  if(WIR == WIRContinue)
    return WIR;
  else if(WIR == WIRStopThisPath) {

    IntegrationAttempt* IA = I->parent->IA;

    // This call definitely uses this FD.
    if(!IA->isResolvedVFSCall(I)) {

      // But apparently we couldn't understand it. Perhaps some of its arguments are vague.
      seekNeeded = true;
      return WIRStopWholeWalk;

    }
    else {

      // SuccessorInstructions is currently not used, as isResolvedVFSCall tells us enough:
      // that the Seek's successor on this path is executed at specialisation time and will
      // not be residualised.
      SuccessorInstructions.push_back(I);
      return WIRStopThisPath;

    }

  }
  else {

    // This call may use this FD.
    seekNeeded = true;
    return WIRStopWholeWalk;

  }

}

// Identify VFS operations that can be eliminated from the final program because their effects would not be used.
// For example, if an 'lseek' call will definitely be followed by another SEEK_CUR on all paths it can be omitted.
void IntegrationAttempt::tryKillAllVFSOps() {

  for(uint32_t i = 0, ilim = nBBs; i != ilim; ++i) {

    ShadowBB* BB = BBs[i];
    if(!BB)
      continue;

    for(uint32_t j = 0, jlim = BB->insts.size(); j != jlim; ++j) {

      ShadowInstruction* SI = &(BB->insts[j]);
      if(inst_is<CallInst>(SI)) {

	{
	  // Even if a read call is executed during specialisation, do we need to seek the FD
	  // so that subsequent syscalls see the file position where they expect it?
	  DenseMap<ShadowInstruction*, ReadFile>::iterator it = pass->resolvedReadCalls.find(SI);
	  if(it != pass->resolvedReadCalls.end()) {
	    int32_t FD = getFD(SI->getCallArgOperand(0));
	    if(FD == -1)
	      continue;
	    SeekInstructionUnusedWalker Walk(pass->fds[FD].SI, SI);
	    Walk.walk();
	    if(!Walk.seekNeeded) {
	      it->second.needsSeek = false;
	    }	    
	    continue;
	  }
	}
	{
	  // Does the seek call still need to exist in the final program when its successor 'read'
	  // calls may have been executed already?
	  DenseMap<ShadowInstruction*, SeekFile>::iterator it = pass->resolvedSeekCalls.find(SI);
	  if(it != pass->resolvedSeekCalls.end()) {
	    int32_t FD = getFD(SI->getCallArgOperand(0));
	    if(FD == -1)
	      continue;
	    SeekInstructionUnusedWalker Walk(pass->fds[FD].SI, SI);
	    Walk.walk();
	    if(!Walk.seekNeeded) {
	      it->second.MayDelete = true;
	    }
	  }
	}

      }

    }

  }

  for(IAIterator it = child_calls_begin(this), it2 = child_calls_end(this); it != it2; ++it) {
    if(!it->second->isEnabled())
      continue;
    it->second->tryKillAllVFSOps();
  }

  for(DenseMap<const ShadowLoopInvar*, PeelAttempt*>::const_iterator it = peelChildren.begin(), it2 = peelChildren.end(); it != it2; ++it) {
    if(!it->second->isEnabled())
      continue;
    for(unsigned i = 0; i < it->second->Iterations.size(); ++i)
      it->second->Iterations[i]->tryKillAllVFSOps();
  }

}

// Read strFileName[realFilePos : realFilePos + realBytes] as an array of i8 typed Constants.
// 'errors' will carry a verbose error report. Return true on success.
bool llvm::getFileBytes(std::string& strFileName, uint64_t realFilePos, uint64_t realBytes, std::vector<Constant*>& arrayBytes, LLVMContext& Context, std::string& errors) {

  FILE* fp = fopen(strFileName.c_str(), "r");
  if(!fp) {
    errors = "Couldn't open " + strFileName + ": " + strerror(errno);
    return false;
  }

  int rc = fseek(fp, realFilePos, SEEK_SET);
  if(rc == -1) {
    errors = "Couldn't seek " + strFileName + ": " + strerror(errno);
    return false;
  }

  uint64_t bytesRead = 0;
  uint8_t buffer[4096];
  Type* charType = IntegerType::get(Context, 8);
  while(bytesRead < realBytes) {
    uint64_t toRead = realBytes - bytesRead;
    toRead = std::min(toRead, (uint64_t)4096);
    size_t reallyRead = fread(buffer, 1, (size_t)toRead, fp);
    if(reallyRead == 0) {
      if(feof(fp))
        break;
      else {
        errors = "Error reading from " + strFileName + ": " + strerror(errno);
        fclose(fp);
        return false;
      }
    }
    for(size_t i = 0; i < reallyRead; i++) {
      Constant* byteAsConst = ConstantInt::get(charType, buffer[i]);
      arrayBytes.push_back(byteAsConst);
    }
    bytesRead += reallyRead;
  }

  fclose(fp);

  return true;

}

void LLPEAnalysisPass::initGlobalFDStore() {

  // Reserve a slot for stdin.
  fds.push_back(FDGlobalState(true /* is a fifo */));

}

void IntegrationAttempt::initialiseFDStore(FDStore* S) {

  // Initialise stdin with position 0
  S->fds.push_back(FDState());
  S->fds[0].filename = SpecStdIn;
  S->fds[0].pos = 0;
  S->fds[0].clean = false;

}<|MERGE_RESOLUTION|>--- conflicted
+++ resolved
@@ -416,12 +416,8 @@
 
 }
 
-<<<<<<< HEAD
+// Check if V may/must refer to the same FD as allocation-site (open call) FD.
 static AliasResult aliasesFD(ShadowValue V, ShadowInstruction* FD) {
-=======
-// Check if V may/must refer to the same FD as allocation-site (open call) FD.
-static AliasAnalysis::AliasResult aliasesFD(ShadowValue V, ShadowInstruction* FD) {
->>>>>>> ab5ac1bc
 
   if(V.isVal())
     return NoAlias;
