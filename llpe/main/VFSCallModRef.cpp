--- conflicted
+++ resolved
@@ -81,12 +81,6 @@
 
 }
 
-<<<<<<< HEAD
-// Plain parameters:
-struct IHPLocationInfo locArg0 = { 0, 0, MemoryLocation::UnknownSize };
-struct IHPLocationInfo locArg1 = { 0, 1, MemoryLocation::UnknownSize };
-struct IHPLocationInfo locArg2 = { 0, 2, MemoryLocation::UnknownSize };
-=======
 // IHPLocationInfo's members:
 // Either:
 // { getBufferFunc, _, _ }, where getBufferFunc retrieves the buffer and size during specialisation
@@ -94,10 +88,9 @@
 // { NULL, argument number, buffer size }
 
 // Plain parameters. These read/modify the given argument in its entirety.
-struct IHPLocationInfo locArg0 = { 0, 0, AliasAnalysis::UnknownSize };
-struct IHPLocationInfo locArg1 = { 0, 1, AliasAnalysis::UnknownSize };
-struct IHPLocationInfo locArg2 = { 0, 2, AliasAnalysis::UnknownSize };
->>>>>>> ab5ac1bc
+struct IHPLocationInfo locArg0 = { 0, 0, MemoryLocation::UnknownSize };
+struct IHPLocationInfo locArg1 = { 0, 1, MemoryLocation::UnknownSize };
+struct IHPLocationInfo locArg2 = { 0, 2, MemoryLocation::UnknownSize };
 
 // Sized parameters, These read/modify a particular argument size. This could need
 // fixing if there's a chance we're building against a different struct than the kernel
